import dataclasses
import json
import re
from pathlib import Path
from typing import Dict, Optional

from PySide2 import QtGui, QtWidgets
from PySide2.QtCore import Qt
from PySide2.QtWidgets import QMainWindow, QRadioButton, QGridLayout, QDialog, QFileDialog, QInputDialog, QMessageBox
from qasync import asyncSlot

from randovania.game_description import data_reader, data_writer, pretty_print, default_database, integrity_check
from randovania.game_description.editor import Editor
from randovania.game_description.requirements import Requirement
from randovania.game_description.resources.resource_info import ResourceInfo
from randovania.game_description.resources.resource_type import ResourceType
from randovania.game_description.world.area import Area
from randovania.game_description.world.node import Node, DockNode, TeleporterNode, GenericNode, NodeLocation, EventNode
from randovania.game_description.world.node_identifier import NodeIdentifier
from randovania.game_description.world.world import World
from randovania.games import default_data
from randovania.games.game import RandovaniaGame
from randovania.gui.dialog.connections_editor import ConnectionsEditor
from randovania.gui.dialog.node_details_popup import NodeDetailsPopup
from randovania.gui.docks.resource_database_editor import ResourceDatabaseEditor
from randovania.gui.generated.data_editor_ui import Ui_DataEditorWindow
from randovania.gui.lib import async_dialog
from randovania.gui.lib.common_qt_lib import set_default_window_icon
from randovania.gui.lib.connections_visualizer import ConnectionsVisualizer

SHOW_WORLD_MIN_MAX_SPINNER = False


class DataEditorWindow(QMainWindow, Ui_DataEditorWindow):
    edit_mode: bool
    selected_node_button: QRadioButton = None
    radio_button_to_node: Dict[QRadioButton, Node]
    _area_with_displayed_connections: Optional[Area] = None
    _previous_selected_node: Optional[Node] = None
    _connections_visualizer: Optional[ConnectionsVisualizer] = None
    _edit_popup: Optional[QDialog] = None
    _warning_dialogs_disabled = False

    def __init__(self, data: dict, data_path: Optional[Path], is_internal: bool, edit_mode: bool):
        super().__init__()
        self.setupUi(self)
        set_default_window_icon(self)

        self._is_internal = is_internal
        self._data_path = data_path
        self._last_data = data
        self.edit_mode = edit_mode
        self.radio_button_to_node = {}

        self.setCentralWidget(None)
        # self.points_of_interest_dock.hide()
        # self.node_info_dock.hide()
        self.splitDockWidget(self.points_of_interest_dock, self.area_view_dock, Qt.Horizontal)
        self.splitDockWidget(self.area_view_dock, self.node_info_dock, Qt.Horizontal)

        if SHOW_WORLD_MIN_MAX_SPINNER:
            area_border_body = QtWidgets.QWidget()

            area_border_dock = QtWidgets.QDockWidget(self)
            area_border_dock.setWidget(area_border_body)
            area_border_dock.setWindowTitle("World min/max for image")

            layout = QtWidgets.QVBoxLayout(area_border_body)
            self.spin_min_x = QtWidgets.QSpinBox(area_border_body)
            self.spin_min_y = QtWidgets.QSpinBox(area_border_body)
            self.spin_max_x = QtWidgets.QSpinBox(area_border_body)
            self.spin_max_y = QtWidgets.QSpinBox(area_border_body)

            for i, it in enumerate([self.spin_min_x, self.spin_min_y, self.spin_max_x, self.spin_max_y]):
                it.setMaximum(99999)
                la = QtWidgets.QLabel(area_border_body)
                la.setText(["min_x", "min_y", "max_x", "max_y"][i])
                layout.addWidget(la)
                layout.addWidget(it)
                it.valueChanged.connect(self._on_image_spin_update)

            self.tabifyDockWidget(self.points_of_interest_dock, area_border_dock)

        self.world_selector_box.currentIndexChanged.connect(self.on_select_world)
        self.area_selector_box.currentIndexChanged.connect(self.on_select_area)
        self.node_details_label.linkActivated.connect(self._on_click_link_to_other_node)
        self.node_heals_check.stateChanged.connect(self.on_node_heals_check)
        self.area_spawn_check.stateChanged.connect(self.on_area_spawn_check)
        self.node_edit_button.clicked.connect(self.on_node_edit_button)
        self.other_node_connection_swap_button.clicked.connect(self._swap_selected_connection)
        self.other_node_connection_edit_button.clicked.connect(self._open_edit_connection)
        self.area_view_canvas.CreateNodeRequest.connect(self._create_new_node)
        self.area_view_canvas.CreateDockRequest.connect(self._create_new_dock)
        self.area_view_canvas.MoveNodeToAreaRequest.connect(self._move_dock_to_area)
        self.area_view_canvas.MoveNodeRequest.connect(self._move_node)
        self.area_view_canvas.SelectNodeRequest.connect(self.focus_on_node)
        self.area_view_canvas.SelectAreaRequest.connect(self.focus_on_area)
        self.area_view_canvas.SelectConnectionsRequest.connect(self.focus_on_connection)
        self.area_view_canvas.ReplaceConnectionsRequest.connect(self.replace_connection_with)

        self.save_database_button.setEnabled(data_path is not None)
        if self._is_internal:
            self.save_database_button.clicked.connect(self._save_as_internal_database)
        else:
            self.save_database_button.clicked.connect(self._prompt_save_database)

        self.rename_area_button.clicked.connect(self._rename_area)
        self.new_node_button.clicked.connect(self._create_new_node_no_location)
        self.delete_node_button.clicked.connect(self._remove_node)
        self.points_of_interest_layout.setAlignment(Qt.AlignTop)
        self.nodes_scroll_layout.setAlignment(Qt.AlignTop)
        self.alternatives_grid_layout = QGridLayout(self.other_node_alternatives_contents)

        world_reader, self.game_description = data_reader.decode_data_with_world_reader(data)
        self.editor = Editor(self.game_description)
        self.generic_index = world_reader.generic_index
        self.resource_database = self.game_description.resource_database
        self.world_list = self.game_description.world_list

        self.area_view_canvas.select_game(self.game_description.game)

        self.resource_editor = ResourceDatabaseEditor(self, self.game_description.resource_database)
        self.resource_editor.setFeatures(self.resource_editor.features() & ~QtWidgets.QDockWidget.DockWidgetClosable)
        self.tabifyDockWidget(self.points_of_interest_dock, self.resource_editor)
        self.points_of_interest_dock.raise_()

        self.resource_editor.ResourceChanged.connect(self._on_resource_changed)

        for world in sorted(self.world_list.worlds, key=lambda x: x.name):
            name = "{0.name} ({0.dark_name})".format(world) if world.dark_name else world.name
            self.world_selector_box.addItem(name, userData=world)

        self.update_edit_mode()

    def set_warning_dialogs_disabled(self, value: bool):
        self._warning_dialogs_disabled = value

    @classmethod
    def open_internal_data(cls, game: RandovaniaGame, edit_mode: bool) -> "DataEditorWindow":
        default_data.read_json_then_binary.cache_clear()
        path, data = default_data.read_json_then_binary(game)
        if path.suffix == ".bin":
            path = None
        return DataEditorWindow(data, path, True, edit_mode)

    def closeEvent(self, event: QtGui.QCloseEvent):
        if self._check_for_edit_dialog():
            event.ignore()
        else:
            data = data_writer.write_game_description(self.game_description)
            if data != self._last_data:
                if not self.prompt_unsaved_changes_warning():
                    return event.ignore()
            super().closeEvent(event)

    def prompt_unsaved_changes_warning(self) -> bool:
        """Return value: True, if user decided to discard"""
        if self._warning_dialogs_disabled:
            return True

        user_response = QMessageBox.warning(self, "Unsaved changes",
                                            "You have unsaved changes. Do you want to close and discard?",
                                            QMessageBox.Yes | QMessageBox.No,
                                            QMessageBox.No)
        return user_response == QMessageBox.Yes

    def on_select_world(self):
        self.area_selector_box.clear()
        world = self.current_world
        for area in sorted(world.areas, key=lambda x: x.name):
            if area.name.startswith("!!"):
                continue
            self.area_selector_box.addItem(area.name, userData=area)
        self.area_selector_box.setEnabled(True)

        self.area_view_canvas.select_world(world)

<<<<<<< HEAD
        self.on_select_area()

        # for it in [self.spin_min_x, self.spin_min_y, self.spin_max_x, self.spin_max_y]:
        #     it.valueChanged.disconnect(self._on_image_spin_update)
        #
        # self.spin_min_x.setValue(world.extra["map_min_x"])
        # self.spin_min_y.setValue(world.extra["map_min_y"])
        # self.spin_max_x.setValue(world.extra["map_max_x"])
        # self.spin_max_y.setValue(world.extra["map_max_y"])
        #
        # for it in [self.spin_min_x, self.spin_min_y, self.spin_max_x, self.spin_max_y]:
        #     it.valueChanged.connect(self._on_image_spin_update)
=======
        if SHOW_WORLD_MIN_MAX_SPINNER:
            for it in [self.spin_min_x, self.spin_min_y, self.spin_max_x, self.spin_max_y]:
                it.valueChanged.disconnect(self._on_image_spin_update)

            self.spin_min_x.setValue(world.extra["map_min_x"])
            self.spin_min_y.setValue(world.extra["map_min_y"])
            self.spin_max_x.setValue(world.extra["map_max_x"])
            self.spin_max_y.setValue(world.extra["map_max_y"])

            for it in [self.spin_min_x, self.spin_min_y, self.spin_max_x, self.spin_max_y]:
                it.valueChanged.connect(self._on_image_spin_update)
>>>>>>> 91406f53

    def _on_image_spin_update(self):
        w = self.current_world
        w.extra["map_min_x"] = self.spin_min_x.value()
        w.extra["map_min_y"] = self.spin_min_y.value()
        w.extra["map_max_x"] = self.spin_max_x.value()
        w.extra["map_max_y"] = self.spin_max_y.value()
        self.area_view_canvas.select_world(w)

    def on_select_area(self, select_node: Optional[Node] = None):
        for node in self.radio_button_to_node.keys():
            node.deleteLater()

        self.radio_button_to_node.clear()

        current_area = self.current_area
        self.area_view_canvas.select_area(current_area)

        if not current_area:
            self.new_node_button.setEnabled(False)
            self.delete_node_button.setEnabled(False)
            return

        is_first = True
        for node in sorted(current_area.nodes, key=lambda x: x.name):
            button = QRadioButton(self.nodes_scroll_contents)
            button.setText(node.name)
            self.radio_button_to_node[button] = node
            if is_first or select_node is node:
                self.selected_node_button = button
                button.setChecked(True)
            else:
                button.setChecked(False)
            button.toggled.connect(self.on_select_node)
            is_first = False
            self.nodes_scroll_layout.addWidget(button)

        self.new_node_button.setEnabled(True)
        self.delete_node_button.setEnabled(len(current_area.nodes) > 1)

        self.update_selected_node()

    def on_select_node(self, active):
        if active:
            self.selected_node_button = self.sender()
            self.update_selected_node()

    def focus_on_world_by_name(self, world_name: str):
        world = self.world_list.world_with_name(world_name)
        self.focus_on_world(world)

    def focus_on_world(self, world: World):
        self.world_selector_box.setCurrentIndex(self.world_selector_box.findData(world))

    def focus_on_area_by_name(self, area_name: str):
        self.area_selector_box.setCurrentIndex(self.area_selector_box.findText(area_name))

    def focus_on_area(self, area: Area):
        self.area_selector_box.setCurrentIndex(self.area_selector_box.findData(area))

    def focus_on_node(self, node: Node):
        for radio, other_node in self.radio_button_to_node.items():
            if other_node == node:
                radio.setChecked(True)
        self.update_selected_node()

    def focus_on_connection(self, other: Node):
        self.other_node_connection_combo.setCurrentIndex(self.other_node_connection_combo.findData(other))

    def _on_click_link_to_other_node(self, link: str):
        world_name, area_name, node_name = None, None, None

        info = re.match(r"^node://([^/]+)/([^/]+)/(.+)$", link)
        if info:
            world_name, area_name, node_name = info.group(1, 2, 3)
        else:
            info = re.match(r"^area://([^/]+)/([^/]+)$", link)
            world_name, area_name = info.group(1, 2)

        if world_name is not None and area_name is not None:
            self.focus_on_world_by_name(world_name)
            self.focus_on_area_by_name(area_name)
            if node_name is None:
                node_name = self.current_area.default_node

            for radio_button in self.radio_button_to_node.keys():
                if radio_button.text() == node_name:
                    radio_button.setChecked(True)

    def on_node_heals_check(self, state: int):
        old_node = self.current_node
        assert old_node is not None

        new_node = dataclasses.replace(old_node, heal=bool(state))
        self.replace_node_with(self.current_area, old_node, new_node)

    def on_area_spawn_check(self, state: int):
        state = bool(state)
        if not state:
            return

        object.__setattr__(self.current_area, "default_node", self.current_node.name)
        self.area_spawn_check.setEnabled(False)

    def replace_node_with(self, area: Area, old_node: Node, new_node: Node):
        if old_node == new_node:
            return

        self.editor.replace_node(area, old_node, new_node)

        if area == self.current_area:
            radio = next(key for key, value in self.radio_button_to_node.items() if value == old_node)
            radio.setText(new_node.name)
            self.radio_button_to_node[radio] = new_node
            self.update_selected_node()

    def _check_for_edit_dialog(self) -> bool:
        """
        If an edit popup exists, raises it and returns True.
        Otherwise, just return False.
        :return:
        """
        if self._edit_popup is not None:
            self._edit_popup.raise_()
            return True
        else:
            return False

    async def _execute_edit_dialog(self, dialog: QDialog):
        self._edit_popup = dialog
        try:
            result = await async_dialog.execute_dialog(self._edit_popup)
            return result == QDialog.Accepted
        finally:
            self._edit_popup = None

    @asyncSlot()
    async def on_node_edit_button(self):
        if self._check_for_edit_dialog():
            return

        area = self.current_area
        old_node = self.current_node
        if old_node not in area.nodes:
            raise ValueError("Current node is not part of the current area")

        node_edit_popup = NodeDetailsPopup(self.game_description, old_node)
        if await self._execute_edit_dialog(node_edit_popup):
            try:
                new_node = node_edit_popup.create_new_node()
            except ValueError as e:
                if not self._warning_dialogs_disabled:
                    await async_dialog.warning(self, "Error in new node", str(e))
                return
            self.replace_node_with(area, node_edit_popup.node, new_node)

    def update_selected_node(self):
        node = self.current_node
        self.node_info_group.setEnabled(node is not None)
        if node is None:
            self.node_name_label.setText("<missing node>")
            self.node_details_label.setText("")
            self.node_description_label.setText("")
            self.update_other_node_connection()
            return

        self.node_heals_check.setChecked(node.heal)
        is_default_spawn = self.current_area.default_node == node.name
        self.area_spawn_check.setChecked(is_default_spawn)
        self.area_spawn_check.setEnabled(self.edit_mode and not is_default_spawn)
        self.area_view_canvas.highlight_node(node)

        try:
            msg = pretty_print.pretty_print_node_type(node, self.world_list)
        except Exception as e:
            msg = f"Unable to describe node: {e}"

        if isinstance(node, DockNode):
            msg = "{} to <a href=\"node://{}\">{}</a>".format(
                node.default_dock_weakness.name,
                node.default_connection.as_string,
                node.default_connection.node_name,
            )

        elif isinstance(node, TeleporterNode):
            try:
                other = self.world_list.area_by_area_location(node.default_connection)
                name = self.world_list.area_name(other, separator="/", distinguish_dark_aether=False)
                pretty_name = msg.replace("Teleporter to ", "")
                msg = f'Teleporter to <a href="area://{name}">{pretty_name}</a>'
            except Exception as e:
                msg = f'Teleporter to {node.default_connection} (Unknown area due to {e}).'

        self.node_name_label.setText(node.name)
        self.node_details_label.setText(msg)
        self.node_description_label.setText(node.description)
        self.update_other_node_connection()

        for button, source_node in self.radio_button_to_node.items():
            button.setStyleSheet(
                "font-weight: bold;"
                if node in self.current_area.connections[source_node]
                else ""
            )

        self._previous_selected_node = node

    def update_other_node_connection(self):
        """
        Fills self.other_node_connection_combo for the current area, excluding the currently selected node.
        :return:
        """
        current_node = self.current_node
        if current_node is None:
            assert not self.current_area.nodes

        # Calculates which node should be selected
        selected_node = None
        if self._area_with_displayed_connections == self.current_area:
            selected_node = self.current_connection_node
        if selected_node is current_node:
            selected_node = self._previous_selected_node

        #
        self._area_with_displayed_connections = self.current_area

        if self.other_node_connection_combo.count() > 0:
            if self.other_node_connection_combo.isEnabled():
                self.other_node_connection_combo.currentIndexChanged.disconnect(self.update_connections)
            self.other_node_connection_combo.clear()

        for node in sorted(self.current_area.nodes, key=lambda x: x.name):
            if node is current_node:
                continue

            if not self.edit_mode and node not in self.current_area.connections[current_node]:
                continue

            self.other_node_connection_combo.addItem(node.name, userData=node)
            if node is selected_node:
                self.other_node_connection_combo.setCurrentIndex(self.other_node_connection_combo.count() - 1)

        if self.other_node_connection_combo.count() > 0:
            self.other_node_connection_combo.currentIndexChanged.connect(self.update_connections)
            self.other_node_connection_combo.setEnabled(True)
            self.other_node_connection_swap_button.setEnabled(True)
            self.other_node_connection_edit_button.setEnabled(True)
        else:
            self.other_node_connection_combo.setEnabled(False)
            self.other_node_connection_combo.addItem("No connections")
            self.other_node_connection_swap_button.setEnabled(False)
            self.other_node_connection_edit_button.setEnabled(False)

        self.update_connections()

    def update_connections(self):
        current_node = self.current_node
        current_connection_node = self.current_connection_node

        assert current_node != current_connection_node or current_node is None

        if self._connections_visualizer is not None:
            self._connections_visualizer.deleteLater()
            self._connections_visualizer = None

        if current_connection_node is None or current_node is None:
            assert len(self.current_area.nodes) <= 1 or not self.edit_mode
            return

        requirement = self.current_area.connections[current_node].get(self.current_connection_node,
                                                                      Requirement.impossible())
        self._connections_visualizer = ConnectionsVisualizer(
            self.other_node_alternatives_contents,
            self.alternatives_grid_layout,
            self.resource_database,
            requirement,
            False
        )

    def _swap_selected_connection(self):
        self.focus_on_node(self.current_connection_node)

    def replace_connection_with(self, target_node: Node, requirement: Requirement):
        current_node = self.current_node

        if requirement == Requirement.impossible():
            requirement = None

        self.editor.edit_connections(self.current_area, current_node, target_node, requirement)
        self.update_connections()
        self.area_view_canvas.update()

    @asyncSlot()
    async def _open_edit_connection(self):
        if self._check_for_edit_dialog():
            return

        from_node = self.current_node
        target_node = self.current_connection_node
        assert from_node is not None
        assert target_node is not None

        requirement = self.current_area.connections[from_node].get(target_node, Requirement.impossible())
        editor = ConnectionsEditor(self, self.resource_database, requirement)
        if await self._execute_edit_dialog(editor):
            self.editor.edit_connections(self.current_area, from_node, target_node, editor.final_requirement)
            self.update_connections()
            self.area_view_canvas.update()

    def _prompt_save_database(self):
        open_result = QFileDialog.getSaveFileName(self, caption="Select a Randovania database path.", filter="*.json")
        if not open_result or open_result == ("", ""):
            return
        self._save_database(Path(open_result[0]))

    def display_integrity_errors_warning(self, errors: list[str]) -> bool:
        """Return value: true if ignoring"""
        if self._warning_dialogs_disabled:
            return True

        message = "Database has the following errors:\n\n" + "\n".join(errors)

        options = QMessageBox.Ok
        if self.game_description.game.data.experimental:
            options = QMessageBox.Yes | QMessageBox.No
            message += "\n\nIgnore?"

        user_response = QMessageBox.critical(
            self, "Integrity Check",
            message,
            options,
            QMessageBox.No
        )

        return user_response == QMessageBox.Yes

    def _save_database(self, path: Path) -> bool:
        errors = integrity_check.find_database_errors(self.game_description)
        if errors:
            if not self.display_integrity_errors_warning(errors):
                return False

        data = data_writer.write_game_description(self.game_description)
        if self._is_internal:
            path.with_suffix("").mkdir(exist_ok=True)
            data_writer.write_as_split_files(data, path.with_suffix(""))
        else:
            with path.open("w") as open_file:
                json.dump(data, open_file, indent=4)
        self._last_data = data
        return True

    def _save_as_internal_database(self):
        if self._save_database(self._data_path):
            pretty_print.write_human_readable_game(self.game_description, self._data_path.with_suffix(""))
            default_database.game_description_for.cache_clear()

    def _rename_area(self):
        new_name, did_confirm = QInputDialog.getText(self, "New Name", "Insert area name:",
                                                     text=self.current_area.name)
        if not did_confirm or new_name == "" or new_name == self.current_area.name:
            return

        node_index = self.current_area.nodes.index(self.current_node)
        self.editor.rename_area(self.current_area, new_name)
        self.on_select_world()
        self.focus_on_area_by_name(new_name)
        self.focus_on_node(self.current_area.nodes[node_index])

    def _move_node(self, node: Node, location: NodeLocation):
        area = self.current_area
        assert node in area.nodes
        self.replace_node_with(
            area,
            node,
            dataclasses.replace(node, location=location)
        )

    def _create_new_node(self, location: Optional[NodeLocation]):
        node_name, did_confirm = QInputDialog.getText(self, "New Node", "Insert node name:")
        if not did_confirm or node_name == "":
            return

        if self.current_area.node_with_name(node_name) is not None:
            if not self._warning_dialogs_disabled:
                QMessageBox.warning(self,
                                    "New Node",
                                    "A node named '{}' already exists.".format(node_name))
            return

        self._do_create_node(node_name, location)

    def _create_new_node_no_location(self):
        return self._create_new_node(None)

    def _do_create_node(self, node_name: str, location: Optional[NodeLocation]):
        self.generic_index += 1
        new_node = GenericNode(node_name, False, location, "", {}, self.generic_index)
        self.editor.add_node(self.current_area, new_node)
        self.on_select_area(new_node)

    def _create_new_dock(self, location: NodeLocation, target_area: Area):
        current_area = self.current_area
        target_identifier = self.world_list.identifier_for_area(target_area)
        source_identifier = self.world_list.identifier_for_area(current_area)

        dock_weakness = self.game_description.dock_weakness_database.default_weakness
        source_name_base = integrity_check.base_dock_name_raw(dock_weakness[0], dock_weakness[1], target_identifier)
        target_name_base = integrity_check.base_dock_name_raw(dock_weakness[0], dock_weakness[1], source_identifier)

        source_count = len(integrity_check.docks_with_same_base_name(current_area, source_name_base))
        if source_count != len(integrity_check.docks_with_same_base_name(target_area, target_name_base)):
            raise ValueError(f"Expected {target_area.name} to also have {source_count} "
                             f"docks with name {target_name_base}")

        if source_count > 0:
            source_name = f"{source_name_base} ({source_count + 1})"
            target_name = f"{target_name_base} ({source_count + 1})"
        else:
            source_name = source_name_base
            target_name = target_name_base

        self.generic_index += 1
        new_node_this_area = DockNode(
            source_name, False, location, "", {}, self.generic_index,
            NodeIdentifier(self.world_list.identifier_for_area(target_area), target_name),
            dock_weakness[0],
            dock_weakness[1],
        )

        self.generic_index += 1
        new_node_other_area = DockNode(
            target_name, False, location, "", {}, self.generic_index,
            NodeIdentifier(self.world_list.identifier_for_area(current_area), source_name),
            dock_weakness[0],
            dock_weakness[1],
        )

        self.editor.add_node(current_area, new_node_this_area)
        self.editor.add_node(target_area, new_node_other_area)
        if source_count == 1:
            self.editor.rename_node(
                current_area,
                current_area.node_with_name(source_name_base),
                f"{source_name_base} (1)",
            )
            self.editor.rename_node(
                target_area,
                target_area.node_with_name(target_name_base),
                f"{target_name_base} (1)",
            )
        self.on_select_area(new_node_this_area)

    def _move_dock_to_area(self, node: Node, new_area: Area):
        self.editor.move_node_from_area_to_area(self.current_area, new_area, node)
        self.on_select_area()

    def _remove_node(self):
        if self._check_for_edit_dialog():
            return

        current_node = self.current_node

        if not isinstance(current_node, GenericNode):
            if not self._warning_dialogs_disabled:
                QMessageBox.warning(self, "Delete Node", "Can only remove Generic Nodes")
            return

        user_response = QMessageBox.warning(
            self,
            "Delete Node",
            "Are you sure you want to delete the node '{}'?".format(current_node.name),
            QMessageBox.Yes | QMessageBox.No,
            QMessageBox.No
        )

        if user_response != QMessageBox.Yes:
            return

        self.editor.remove_node(self.current_area, current_node)
        self.on_select_area()

    def _on_resource_changed(self, resource: ResourceInfo):
        if resource.resource_type == ResourceType.EVENT:
            for area in self.game_description.world_list.all_areas:
                for i in range(len(area.nodes)):
                    node = area.nodes[i]
                    if not isinstance(node, EventNode):
                        continue

                    if node.event.short_name == resource.short_name:
                        self.replace_node_with(area, node, dataclasses.replace(node, event=resource))

    def update_edit_mode(self):
        self.rename_area_button.setVisible(self.edit_mode)
        self.delete_node_button.setVisible(self.edit_mode)
        self.new_node_button.setVisible(self.edit_mode)
        self.save_database_button.setVisible(self.edit_mode)
        self.other_node_connection_edit_button.setVisible(self.edit_mode)
        self.node_heals_check.setEnabled(self.edit_mode)
        self.area_spawn_check.setEnabled(self.edit_mode and self.area_spawn_check.isEnabled())
        self.node_edit_button.setVisible(self.edit_mode)
        self.resource_editor.set_allow_edits(self.edit_mode)
        self.area_view_canvas.set_edit_mode(self.edit_mode)

    @property
    def current_world(self) -> World:
        return self.world_selector_box.currentData()

    @property
    def current_area(self) -> Area:
        return self.area_selector_box.currentData()

    @property
    def current_node(self) -> Optional[Node]:
        return self.radio_button_to_node.get(self.selected_node_button)

    @property
    def current_connection_node(self) -> Optional[Node]:
        return self.other_node_connection_combo.currentData()<|MERGE_RESOLUTION|>--- conflicted
+++ resolved
@@ -175,20 +175,8 @@
 
         self.area_view_canvas.select_world(world)
 
-<<<<<<< HEAD
         self.on_select_area()
 
-        # for it in [self.spin_min_x, self.spin_min_y, self.spin_max_x, self.spin_max_y]:
-        #     it.valueChanged.disconnect(self._on_image_spin_update)
-        #
-        # self.spin_min_x.setValue(world.extra["map_min_x"])
-        # self.spin_min_y.setValue(world.extra["map_min_y"])
-        # self.spin_max_x.setValue(world.extra["map_max_x"])
-        # self.spin_max_y.setValue(world.extra["map_max_y"])
-        #
-        # for it in [self.spin_min_x, self.spin_min_y, self.spin_max_x, self.spin_max_y]:
-        #     it.valueChanged.connect(self._on_image_spin_update)
-=======
         if SHOW_WORLD_MIN_MAX_SPINNER:
             for it in [self.spin_min_x, self.spin_min_y, self.spin_max_x, self.spin_max_y]:
                 it.valueChanged.disconnect(self._on_image_spin_update)
@@ -200,7 +188,6 @@
 
             for it in [self.spin_min_x, self.spin_min_y, self.spin_max_x, self.spin_max_y]:
                 it.valueChanged.connect(self._on_image_spin_update)
->>>>>>> 91406f53
 
     def _on_image_spin_update(self):
         w = self.current_world

----------------
Transport to Magmoor Caverns West
(Valid Starting Location)
Extra - asset_id: 3222157185
> Door to Shoreline Entrance; Heals? False
  * Normal Door to Shoreline Entrance/Door to Transport to Magmoor Caverns West
  * Extra - dock_index: 0
  > Elevator - Transport to Phendrana Drifts North
      Trivial

> Elevator - Transport to Phendrana Drifts North; Heals? False; Spawn Point
  * Teleporter to Magmoor Caverns - Transport to Phendrana Drifts North
  * Extra - scan_asset_id: 769336033
  * Extra - teleporter_instance_id: 45
  > Door to Shoreline Entrance
      Trivial

----------------
Shoreline Entrance
(Valid Starting Location)
Extra - asset_id: 3289414871
> Door to Transport to Magmoor Caverns West; Heals? False; Spawn Point
  * Normal Door to Transport to Magmoor Caverns West/Door to Shoreline Entrance
  * Extra - dock_index: 0
  > Door to Phendrana Shorelines
      All of the following:
          Shoot Any Beam
          Charge Beam or Missile ≥ 3

> Door to Phendrana Shorelines; Heals? False
  * Normal Door to Phendrana Shorelines/Door to Shoreline Entrance
  * Extra - dock_index: 1
  > Door to Transport to Magmoor Caverns West
      All of the following:
          Shoot Any Beam
          Charge Beam or Missile ≥ 3

----------------
Phendrana Shorelines
(Valid Starting Location)
Extra - asset_id: 4146616697
> Door to Shoreline Entrance; Heals? False; Spawn Point
  * Normal Door to Shoreline Entrance/Door to Phendrana Shorelines
  * Extra - dock_index: 0
  > Door to Temple Entryway
      Any of the following:
          Space Jump Boots
          Morph Ball Bomb and Morph Ball and Complex Bomb Jump (Advanced)
  > Door to Save Station B
      Trivial
  > Door to Plaza Walkway
      Any of the following:
          Space Jump Boots
          Morph Ball Bomb and Morph Ball and Complex Bomb Jump (Expert)
  > Door to Ice Ruins Access
      Missile and Scan Visor and Shoot Any Beam
  > Pickup (Missile Behind Ice)
      Shoot Plasma Beam

> Door to Temple Entryway; Heals? False
  * Normal Door to Temple Entryway/Door to Phendrana Shorelines
  * Extra - dock_index: 1
  > Door to Shoreline Entrance
      Trivial
  > Pickup (Spider Track Missile)
      Morph Ball and Scan Visor and Spider Ball and Shoot Super Missile

> Door to Save Station B; Heals? False
  * Normal Door to Save Station B/Door to Phendrana Shorelines
  * Extra - dock_index: 2
  > Door to Shoreline Entrance
      Trivial

> Door to Ruins Entryway; Heals? False
  * Normal Door to Ruins Entryway/Door to Phendrana Shorelines
  * Extra - dock_index: 3
  > Door to Shoreline Entrance
      Trivial
  > Door to Temple Entryway
      All of the following:
          Combat/Scan Dash (Intermediate)
          Any of the following:
              All of the following:
                  # https://youtu.be/WCAMYqZ0HnU
                  Scan Visor
              All of the following:
                  # https://youtu.be/3NCX-z9ZlkE
                  X-Ray Visor
  > Door to Plaza Walkway
      Trivial

> Door to Plaza Walkway; Heals? False
  * Normal Door to Plaza Walkway/Door to Phendrana Shorelines
  * Extra - dock_index: 4
  > Door to Shoreline Entrance
      Trivial
  > Door to Ruins Entryway
      Trivial

> Door to Ice Ruins Access; Heals? False
  * Normal Door to Ice Ruins Access/Door to Phendrana Shorelines
  * Extra - dock_index: 5
  > Door to Shoreline Entrance
      Trivial

> Pickup (Missile Behind Ice); Heals? False
  * Pickup 35; Major Location? False
  > Door to Shoreline Entrance
      Trivial

> Pickup (Spider Track Missile); Heals? False
  * Pickup 36; Major Location? False
  > Door to Temple Entryway
      Trivial

----------------
Temple Entryway
(Valid Starting Location)
Extra - asset_id: 2245653401
> Door to Chozo Ice Temple; Heals? False
  * Normal Door to Chozo Ice Temple/Door to Temple Entryway
  * Extra - dock_index: 0
  > Door to Phendrana Shorelines
      All of the following:
          Shoot Any Beam
          Any of the following:
              Missile or Plasma Beam
              All of the following:
                  Charge Beam
                  Power Beam or Wave Beam

> Door to Phendrana Shorelines; Heals? False; Spawn Point
  * Normal Door to Phendrana Shorelines/Door to Temple Entryway
  * Extra - dock_index: 1
  > Door to Chozo Ice Temple
      All of the following:
          Shoot Any Beam
          Any of the following:
              Missile or Plasma Beam
              All of the following:
                  Charge Beam
                  Power Beam or Wave Beam

----------------
Save Station B
(Valid Starting Location)
Extra - asset_id: 92367261
> Door to Phendrana Shorelines; Heals? False
  * Normal Door to Phendrana Shorelines/Door to Save Station B
  * Extra - dock_index: 0
  > Save Station
      Trivial

> Save Station; Heals? True; Spawn Point
  > Door to Phendrana Shorelines
      Trivial

----------------
Ruins Entryway
(Valid Starting Location)
Extra - asset_id: 1007903802
> Door to Ice Ruins West; Heals? False
  * Normal Door to Ice Ruins West/Door to Ruins Entryway
  * Extra - dock_index: 0
  > Door to Phendrana Shorelines
      Trivial

> Door to Phendrana Shorelines; Heals? False; Spawn Point
  * Normal Door to Phendrana Shorelines/Door to Ruins Entryway
  * Extra - dock_index: 1
  > Door to Ice Ruins West
      Trivial

----------------
Plaza Walkway
(Valid Starting Location)
Extra - asset_id: 3356578450
> Door to Phendrana Shorelines; Heals? False
  * Normal Door to Phendrana Shorelines/Door to Plaza Walkway
  * Extra - dock_index: 0
  > Door to Ice Ruins East
      Trivial

> Door to Ice Ruins East; Heals? False; Spawn Point
  * Normal Door to Ice Ruins East/Door to Plaza Walkway
  * Extra - dock_index: 1
  > Door to Phendrana Shorelines
      Trivial

----------------
Ice Ruins Access
(Valid Starting Location)
Extra - asset_id: 1317347388
> Door to Ice Ruins East; Heals? False
  * Normal Door to Ice Ruins East/Door to Ice Ruins Access
  * Extra - dock_index: 0
  > Door to Phendrana Shorelines
      All of the following:
          Shoot Any Beam
          Charge Beam or Missile or Plasma Beam

> Door to Phendrana Shorelines; Heals? False; Spawn Point
  * Normal Door to Phendrana Shorelines/Door to Ice Ruins Access
  * Extra - dock_index: 1
  > Door to Ice Ruins East
      All of the following:
          Shoot Any Beam
          Charge Beam or Missile or Plasma Beam

----------------
Chozo Ice Temple
(Valid Starting Location)
Extra - asset_id: 1716909342
> Door to Temple Entryway; Heals? False; Spawn Point
  * Normal Door to Temple Entryway/Door to Chozo Ice Temple
  * Extra - dock_index: 0
  > Front of Bomb Slot
      Any of the following:
          Space Jump Boots
          Morph Ball Bomb and Morph Ball and Bomb Jump (Advanced)

> Door to Chapel Tunnel; Heals? False
  * Normal Door to Chapel Tunnel/Door to Chozo Ice Temple
  * Extra - dock_index: 1
  > Front of Bomb Slot
      After Chozo Ice Temple Bomb Slot

> Pickup (Artifact of Sun); Heals? False
  * Pickup 37; Major Location? True
  > Front of Bomb Slot
      Trivial

> Event - Chozo Ice Temple Bomb Slot; Heals? False
  * Event Chozo Ice Temple Bomb Slot
  > Front of Bomb Slot
      Trivial

> Front of Bomb Slot; Heals? False
  > Door to Temple Entryway
      Trivial
  > Door to Chapel Tunnel
      After Chozo Ice Temple Bomb Slot
  > Pickup (Artifact of Sun)
      All of the following:
          Morph Ball and Shoot Plasma Beam
          Any of the following:
              Space Jump Boots
              Morph Ball Bomb and Bomb Jump (Intermediate)
  > Event - Chozo Ice Temple Bomb Slot
      Morph Ball Bomb and Missile and Morph Ball and Shoot Any Beam

----------------
Ice Ruins West
(Valid Starting Location)
Extra - asset_id: 3006924320
> Door to Ruins Entryway; Heals? False; Spawn Point
  * Normal Door to Ruins Entryway/Door to Ice Ruins West
  * Extra - dock_index: 0
  > Door to Courtyard Entryway
      Any of the following:
          All of the following:
              # https://youtu.be/4CEDjoJf05g
              Space Jump Boots and Slope Jump (Beginner)
          Morph Ball Bomb and Morph Ball and Complex Bomb Jump (Advanced)
  > Door to Canyon Entryway
      Trivial
  > Middle-Left Rooftop
      Any of the following:
          All of the following:
              # https://youtu.be/b__DpiqBClE
              Morph Ball Bomb and Morph Ball and Bomb Jump (Beginner)
              Any of the following:
                  All of the following:
                      # https://youtu.be/_tAyGmcRUH0
                      Missile and L-Jump (Beginner) and Shoot Any Beam
                  All of the following:
                      Any of the following:
                          # https://youtu.be/0welXKqaL84
                          Combat/Scan Dash (Intermediate)
                          Missile and Combat/Scan Dash (Beginner) and Shoot Any Beam
                      Any of the following:
                          Before Research Core Power Outage
                          Scan Visor and After Research Core Power Outage
          All of the following:
              Space Jump Boots
              Any of the following:
                  Slope Jump (Beginner)
                  Missile and Shoot Any Beam
                  All of the following:
                      # https://youtu.be/zmfRbFW7iTs
                      Before Research Core Power Outage and Jump Off Enemies (Beginner)
                  All of the following:
                      # https://youtu.be/C34D7YoR89s
                      After Research Core Power Outage and Jump Off Enemies (Intermediate)
          All of the following:
              # Baby Sheegoth in lieu of stalactite
              Before Research Core Power Outage and L-Jump (Beginner) and Jump Off Enemies (Expert)

> Door to Courtyard Entryway; Heals? False
  * Wave Door to Courtyard Entryway/Door to Ice Ruins West
  * Extra - dock_index: 1
  > Door to Ruins Entryway
      Trivial
  > Middle-Left Rooftop
      Space Jump Boots

> Door to Canyon Entryway; Heals? False
  * Missile Blast Shield to Canyon Entryway/Door to Ice Ruins West
  * Extra - dock_index: 2
  > Door to Ruins Entryway
      Trivial

> Pickup (Power Bomb); Heals? False
  * Pickup 38; Major Location? False
  > Middle-Left Rooftop
      Any of the following:
          Space Jump Boots
          Morph Ball Bomb and Morph Ball and Bomb Jump (Intermediate)

> Middle-Left Rooftop; Heals? False
  > Door to Ruins Entryway
      Trivial
  > Door to Courtyard Entryway
      Any of the following:
          Space Jump Boots
          Before Research Core Power Outage and Combat/Scan Dash (Beginner)
  > Pickup (Power Bomb)
      All of the following:
          Shoot Plasma Beam
          Any of the following:
              Space Jump Boots
              Any of the following:
                  # https://youtu.be/pdTiFz6aaBU
                  L-Jump (Beginner) or Standable Terrain (Beginner)
              All of the following:
                  # https://youtu.be/0eT32t8eA7c
                  Before Research Core Power Outage and Combat/Scan Dash (Beginner)
              Scan Visor and After Research Core Power Outage and Combat/Scan Dash (Beginner)

----------------
Ice Ruins East
(Valid Starting Location)
Extra - asset_id: 3673997935
> Door to Ice Ruins Access; Heals? False; Spawn Point
  * Normal Door to Ice Ruins Access/Door to Ice Ruins East
  * Extra - dock_index: 0
  > Door to Plaza Walkway
      Trivial
  > Pickup (Spider Track Missile Expansion)
      All of the following:
          Morph Ball
          Any of the following:
              Spider Ball
              Morph Ball Bomb and Complex Bomb Jump (Expert)
  > Pickup (Missile Expansion Behind Ice)
      Shoot Plasma Beam

> Door to Plaza Walkway; Heals? False
  * Normal Door to Plaza Walkway/Door to Ice Ruins East
  * Extra - dock_index: 1
  > Door to Ice Ruins Access
      Trivial

> Pickup (Spider Track Missile Expansion); Heals? False
  * Pickup 40; Major Location? False
  > Door to Ice Ruins Access
      Trivial

> Pickup (Missile Expansion Behind Ice); Heals? False
  * Pickup 39; Major Location? False
  > Door to Ice Ruins Access
      Trivial

----------------
Chapel Tunnel
(Valid Starting Location)
Extra - asset_id: 4016524108
> Door to Chapel of the Elders; Heals? False; Spawn Point
  * Normal Door to Chapel of the Elders/Door to Chapel Tunnel
  * Extra - dock_index: 0
  > Door to Chozo Ice Temple
      Morph Ball Bomb and Morph Ball

> Door to Chozo Ice Temple; Heals? False
  * Normal Door to Chozo Ice Temple/Door to Chapel Tunnel
  * Extra - dock_index: 1
  > Door to Chapel of the Elders
      Morph Ball Bomb and Morph Ball

----------------
Courtyard Entryway
(Valid Starting Location)
Extra - asset_id: 3484986321
> Door to Ruined Courtyard; Heals? False; Spawn Point
  * Normal Door to Ruined Courtyard/Door to Courtyard Entryway
  * Extra - dock_index: 0
  > Door to Ice Ruins West
      Trivial

> Door to Ice Ruins West; Heals? False
  * Normal Door to Ice Ruins West/Door to Courtyard Entryway
  * Extra - dock_index: 1
  > Door to Ruined Courtyard
      Trivial

----------------
Canyon Entryway
(Valid Starting Location)
Extra - asset_id: 55410999
> Door to Phendrana Canyon; Heals? False
  * Normal Door to Phendrana Canyon/Door to Canyon Entryway
  * Extra - dock_index: 0
  > Door to Ice Ruins West
      Trivial

> Door to Ice Ruins West; Heals? False; Spawn Point
  * Normal Door to Ice Ruins West/Door to Canyon Entryway
  * Extra - dock_index: 1
  > Door to Phendrana Canyon
      Trivial

----------------
Chapel of the Elders
(Valid Starting Location)
Extra - asset_id: 1086671081
> Door to Chapel Tunnel; Heals? False; Spawn Point
  * Wave Door to Chapel Tunnel/Door to Chapel of the Elders
  * Extra - dock_index: 0
  > Pickup (Wave Beam)
      Any of the following:
          Missile ≥ 25 and Shoot Any Beam
          All of the following:
              Morph Ball
              Any of the following:
                  Morph Ball Bomb
                  Power Bomb and Combat (Beginner)
          Missile ≥ 17 and Combat (Beginner) and Shoot Any Beam

> Pickup (Wave Beam); Heals? False
  * Pickup 41; Major Location? True
  > Door to Chapel Tunnel
      Any of the following:
          Space Jump Boots
          Morph Ball Bomb and Morph Ball and Bomb Jump (Beginner)

----------------
Ruined Courtyard
(Valid Starting Location)
Extra - asset_id: 421627757
> Door to Courtyard Entryway; Heals? False
  * Normal Door to Courtyard Entryway/Door to Ruined Courtyard
  * Extra - dock_index: 0
  > Door to Specimen Storage
      All of the following:
          Morph Ball and Spider Ball
          Any of the following:
              Space Jump Boots or Slope Jump (Advanced)
              Morph Ball Bomb and Bomb Jump (Beginner)
  > Top Middle Platform
      Any of the following:
          All of the following:
              # https://youtu.be/ECz9JOIU_m0
              Space Jump Boots
              R-Jump (Intermediate) or Standable Terrain (Intermediate)
          All of the following:
              Morph Ball Bomb and Morph Ball
              Any of the following:
                  Scan Visor and Bomb Jump (Advanced) and Combat/Scan Dash (Advanced) and Standable Terrain (Advanced)
                  Boost Ball and Bomb Jump (Intermediate)
                  Boost Ball and Space Jump Boots
  > Front of Tunnel
      Any of the following:
          All of the following:
              Morph Ball Bomb and Morph Ball
              Any of the following:
                  Boost Ball
                  Scan Visor and Bomb Jump (Advanced) and Combat/Scan Dash (Intermediate) and Standable Terrain (Intermediate)
          All of the following:
              Space Jump Boots
              Any of the following:
                  # https://youtu.be/ECz9JOIU_m0
                  R-Jump (Intermediate) or Standable Terrain (Intermediate)

> Door to Save Station A; Heals? False
  * Missile Blast Shield to Save Station A/Door to Ruined Courtyard
  * Extra - dock_index: 1
  > Door to Courtyard Entryway
      Trivial
  > Top Middle Platform
      Any of the following:
          Space Jump Boots
          Scan Visor and Combat/Scan Dash (Intermediate)

> Door to Specimen Storage; Heals? False
  * Wave Door to Specimen Storage/Door to Ruined Courtyard
  * Extra - dock_index: 2
  > Door to Courtyard Entryway
      Trivial
  > Top Middle Platform
      Space Jump Boots or L-Jump (Beginner)

> Door to Quarantine Access; Heals? False; Spawn Point
  * Normal Door to Quarantine Access/Door to Ruined Courtyard
  * Extra - dock_index: 3
  > Door to Courtyard Entryway
      Trivial
  > Top Middle Platform
      Trivial

> Pickup (Energy Tank); Heals? False
  * Pickup 42; Major Location? False
  > Door to Courtyard Entryway
      Trivial

> Top Middle Platform; Heals? False
  > Door to Courtyard Entryway
      Trivial
  > Door to Save Station A
      Any of the following:
          Space Jump Boots
          Scan Visor and Combat/Scan Dash (Advanced)
  > Door to Specimen Storage
      Space Jump Boots or L-Jump (Intermediate)
  > Door to Quarantine Access
      All of the following:
          Shoot Super Missile and Shoot Wave Beam
          Thermal Visor or Invisible Objects (Beginner)
  > Front of Tunnel
      Any of the following:
          Space Jump Boots
          All of the following:
              # https://youtu.be/yu8HqtvPWFs
              Morph Ball and Movement (Intermediate)

> Front of Tunnel; Heals? False
  > Door to Courtyard Entryway
      Trivial
  > Pickup (Energy Tank)
      All of the following:
          Morph Ball
          Any of the following:
              # https://youtu.be/jUuK_MgVrZQ
              Morph Ball Bomb or Standable Terrain (Beginner)

----------------
Phendrana Canyon
(Valid Starting Location)
Extra - asset_id: 2718594133
> Door to Canyon Entryway; Heals? False; Spawn Point
  * Normal Door to Canyon Entryway/Door to Phendrana Canyon
  * Extra - dock_index: 0
  > Pickup (Boost Ball)
      Scan Visor or Space Jump Boots

> Pickup (Boost Ball); Heals? False
  * Pickup 43; Major Location? True
  > Door to Canyon Entryway
      Any of the following:
          Space Jump Boots or Combat/Scan Dash (Intermediate) or Standable Terrain (Beginner)
          Boost Ball and Morph Ball

----------------
Save Station A
(Valid Starting Location)
Extra - asset_id: 1452580971
> Door to Ruined Courtyard; Heals? False
  * Normal Door to Ruined Courtyard/Door to Save Station A
  * Extra - dock_index: 0
  > Save Station
      Trivial

> Save Station; Heals? True; Spawn Point
  > Door to Ruined Courtyard
      Trivial

----------------
Specimen Storage
(Valid Starting Location)
Extra - asset_id: 3544306395
> Door to Research Entrance; Heals? False
  * Wave Door to Research Entrance/Door to Specimen Storage
  * Extra - dock_index: 0
  > Door to Ruined Courtyard
      Trivial

> Door to Ruined Courtyard; Heals? False; Spawn Point
  * Wave Door to Ruined Courtyard/Door to Specimen Storage
  * Extra - dock_index: 1
  > Door to Research Entrance
      Trivial

----------------
Quarantine Access
(Valid Starting Location)
Extra - asset_id: 3937607887
> Door to North Quarantine Tunnel; Heals? False
  * Normal Door to North Quarantine Tunnel/Door to Quarantine Access
  * Extra - dock_index: 0
  > Door to Ruined Courtyard
      Trivial

> Door to Ruined Courtyard; Heals? False; Spawn Point
  * Normal Door to Ruined Courtyard/Door to Quarantine Access
  * Extra - dock_index: 1
  > Door to North Quarantine Tunnel
      Trivial

----------------
Research Entrance
(Valid Starting Location)
Extra - asset_id: 3038760489
> Door to Specimen Storage; Heals? False; Spawn Point
  * Wave Door to Specimen Storage/Door to Research Entrance
  * Extra - dock_index: 0
  > Door to Map Station
      All of the following:
          Shoot Any Beam
          Charge Beam or Combat (Beginner)

> Door to Map Station; Heals? False
  * Normal Door to Map Station/Door to Research Entrance
  * Extra - dock_index: 1
  > Door to Specimen Storage
      Trivial
  > Door to Hydra Lab Entryway
      Trivial

> Door to Hydra Lab Entryway; Heals? False
  * Wave Door to Hydra Lab Entryway/Door to Research Entrance
  * Extra - dock_index: 2
  > Door to Map Station
      All of the following:
          Shoot Any Beam
          Charge Beam or Combat (Beginner)

----------------
North Quarantine Tunnel
(Valid Starting Location)
Extra - asset_id: 98670126
> Door to Quarantine Cave; Heals? False
  * Wave Door to Quarantine Cave/Door to North Quarantine Tunnel
  * Extra - dock_index: 0
  > Door to Quarantine Access
      Morph Ball

> Door to Quarantine Access; Heals? False; Spawn Point
  * Wave Door to Quarantine Access/Door to North Quarantine Tunnel
  * Extra - dock_index: 1
  > Door to Quarantine Cave
      Morph Ball

----------------
Map Station
(Valid Starting Location)
Extra - asset_id: 2199198515
> Door to Research Entrance; Heals? False; Spawn Point
  * Normal Door to Research Entrance/Door to Map Station
  * Extra - dock_index: 0
  > Map Station
      Trivial

> Map Station; Heals? False
  > Door to Research Entrance
      Trivial

----------------
Hydra Lab Entryway
(Valid Starting Location)
Extra - asset_id: 961011783
> Door to Research Entrance; Heals? False; Spawn Point
  * Wave Door to Research Entrance/Door to Hydra Lab Entryway
  * Extra - dock_index: 0
  > Door to Research Lab Hydra
      Trivial

> Door to Research Lab Hydra; Heals? False
  * Wave Door to Research Lab Hydra/Door to Hydra Lab Entryway
  * Extra - dock_index: 1
  > Door to Research Entrance
      Trivial

----------------
Quarantine Cave
(Valid Starting Location)
Extra - asset_id: 1880625556
> Door to North Quarantine Tunnel; Heals? False; Spawn Point
  * Wave Door to North Quarantine Tunnel/Door to Quarantine Cave
  * Extra - dock_index: 0
  > Room Center
      Scan Visor and Space Jump Boots and Combat/Scan Dash (Intermediate) and Knowledge (Intermediate)
  > Fight Trigger
      Trivial

> Door to South Quarantine Tunnel; Heals? False
  * Wave Door to South Quarantine Tunnel/Door to Quarantine Cave
  * Extra - dock_index: 1
  > Morph Ball Door to Quarantine Monitor
      All of the following:
          Morph Ball
          Any of the following:
              Grapple Beam
              Scan Visor and Space Jump Boots and Combat/Scan Dash (Intermediate)
  > Room Center
      Trivial
  > Fight Trigger
      Trivial

> Morph Ball Door to Quarantine Monitor; Heals? False
  * Morph Ball Door to Quarantine Monitor/Morph Ball Door to Quarantine Cave
  * Extra - dock_index: 2
  > Door to South Quarantine Tunnel
      All of the following:
          Morph Ball
          Any of the following:
              Grapple Beam
              Scan Visor and Space Jump Boots and Combat/Scan Dash (Advanced)
  > Room Center
      Morph Ball
  > Fight Trigger
      Morph Ball

> Event - Thardus; Heals? False
  * Event Thardus
  > Room Center
      Trivial

> Pickup (Spider Ball); Heals? False
  * Pickup 44; Major Location? True
  > Room Center
      Trivial

> Room Center; Heals? False
  > Door to North Quarantine Tunnel
      All of the following:
          After Thardus
          Any of the following:
              Morph Ball and Spider Ball
              Space Jump Boots and Slope Jump (Advanced)
  > Door to South Quarantine Tunnel
      Any of the following:
          Morph Ball and Spider Ball
          All of the following:
              Grapple Beam
              Space Jump Boots or Movement (Advanced)
  > Morph Ball Door to Quarantine Monitor
      All of the following:
          Morph Ball
          Any of the following:
              All of the following:
                  Space Jump Boots
                  Grapple Beam or Slope Jump (Expert)
              Grapple Beam and Movement (Intermediate)
  > Pickup (Spider Ball)
      After Thardus
  > Fight Trigger
      Trivial

> Fight Trigger; Heals? False
  > Event - Thardus
      All of the following:
          Shoot Any Beam
          Thermal Visor or Invisible Objects (Beginner)
          Any of the following:
              Combat (Intermediate) or Normal Damage ≥ 300
              All of the following:
                  Combat (Beginner)
                  Charge Beam or Morph Ball
  > Room Center
      After Thardus

----------------
Research Lab Hydra
(Valid Starting Location)
Extra - asset_id: 1139067941
> Door to Hydra Lab Entryway; Heals? False; Spawn Point
  * Wave Door to Hydra Lab Entryway/Door to Research Lab Hydra
  * Extra - dock_index: 0
  > Door to Observatory Access
      After Research Lab Hydra Barrier
  > Event - Research Lab Hydra Barrier Lowered
      Scan Visor

> Door to Observatory Access; Heals? False
  * Wave Door to Observatory Access/Door to Research Lab Hydra
  * Extra - dock_index: 1
  > Door to Hydra Lab Entryway
      After Research Lab Hydra Barrier
  > Event - Research Lab Hydra Barrier Lowered
      Scan Visor and Enabled Backwards Labs
  > Pickup (Missile)
      Shoot Super Missile

> Event - Research Lab Hydra Barrier Lowered; Heals? False
  * Event Research Lab Hydra Barrier
  > Door to Observatory Access
      Trivial

> Pickup (Missile); Heals? False
  * Pickup 45; Major Location? False
  > Door to Observatory Access
      Trivial

----------------
South Quarantine Tunnel
(Valid Starting Location)
Extra - asset_id: 3538349
> Door to Quarantine Cave; Heals? False
  * Wave Door to Quarantine Cave/Door to South Quarantine Tunnel
  * Extra - dock_index: 0
  > Door to Transport to Magmoor Caverns South
      Morph Ball

> Door to Transport to Magmoor Caverns South; Heals? False; Spawn Point
  * Wave Door to Transport to Magmoor Caverns South/Door to South Quarantine Tunnel
  * Extra - dock_index: 1
  > Door to Quarantine Cave
      Morph Ball

----------------
Quarantine Monitor
(Valid Starting Location)
Extra - asset_id: 563191901
> Morph Ball Door to Quarantine Cave; Heals? False; Spawn Point
  * Morph Ball Door to Quarantine Cave/Morph Ball Door to Quarantine Monitor
  * Extra - dock_index: 0
  > Pickup (Missile)
      Morph Ball

> Pickup (Missile); Heals? False
  * Pickup 46; Major Location? False
  > Morph Ball Door to Quarantine Cave
      Morph Ball

----------------
Observatory Access
(Valid Starting Location)
Extra - asset_id: 935047996
> Door to Observatory; Heals? False
  * Wave Door to Observatory/Door to Observatory Access
  * Extra - dock_index: 0
  > Door to Research Lab Hydra
      Trivial

> Door to Research Lab Hydra; Heals? False; Spawn Point
  * Wave Door to Research Lab Hydra/Door to Observatory Access
  * Extra - dock_index: 1
  > Door to Observatory
      Trivial

----------------
Transport to Magmoor Caverns South
(Valid Starting Location)
Extra - asset_id: 3708487481
> Door to Transport Access; Heals? False
  * Ice Door to Transport Access/Door to Transport to Magmoor Caverns South
  * Extra - dock_index: 0
  > Door to South Quarantine Tunnel
      Morph Ball

> Door to South Quarantine Tunnel; Heals? False
  * Wave Door to South Quarantine Tunnel/Door to Transport to Magmoor Caverns South
  * Extra - dock_index: 1
  > Door to Transport Access
      All of the following:
          Morph Ball
          Any of the following:
              Spider Ball
              All of the following:
                  Slope Jump (Expert) and Standable Terrain (Expert)
                  Any of the following:
                      Morph Ball Bomb and Complex Bomb Jump (Expert)
                      All of the following:
                          # https://www.youtube.com/watch?v=kpbBzBjYxJk
                          Scan Visor and Combat/Scan Dash (Expert)
              Space Jump Boots and Standable Terrain (Beginner)
  > Elevator - Transport to Phendrana Drifts South
      Trivial

> Elevator - Transport to Phendrana Drifts South; Heals? False; Spawn Point
  * Teleporter to Magmoor Caverns - Transport to Phendrana Drifts South
  * Extra - scan_asset_id: 2570907624
  * Extra - teleporter_instance_id: 1900634
  > Door to South Quarantine Tunnel
      Trivial

----------------
Observatory
(Valid Starting Location)
Extra - asset_id: 1068802894
> Door to Observatory Access; Heals? False; Spawn Point
  * Wave Door to Observatory Access/Door to Observatory
  * Extra - dock_index: 0
  > Door to Save Station D
      All of the following:
          Space Jump Boots
          Any of the following:
              After Observatory Activated
              All of the following:
                  # https://youtu.be/OEM8soADv0Y
                  Scan Visor and Combat/Scan Dash (Intermediate)
              All of the following:
                  # https://youtu.be/eXoQN7_dfq8
                  R-Jump (Advanced)
              All of the following:
                  # https://youtu.be/95yO_7_vxps
                  Before Research Core Power Outage and Combat/Scan Dash (Intermediate)
              All of the following:
                  # https://youtu.be/DLk9t36ABUo
                  After Research Core Power Outage and Combat/Scan Dash (Advanced)
  > Event - Observatory Activated
      All of the following:
          Morph Ball Bomb and Boost Ball and Morph Ball and Scan Visor and Before Research Core Power Outage
          Space Jump Boots or Bomb Jump (Advanced)

> Door to West Tower Entrance; Heals? False
  * Wave Door to West Tower Entrance/Door to Observatory
  * Extra - dock_index: 1
  > Door to Observatory Access
      Trivial
  > Door to Save Station D
      Any of the following:
          After Observatory Activated
          All of the following:
              Space Jump Boots
              Any of the following:
                  R-Jump (Intermediate)
                  Scan Visor and Combat/Scan Dash (Intermediate)
          Scan Visor and Combat/Scan Dash (Advanced)
  > Pickup (Super Missile)
      Any of the following:
          After Observatory Activated
          All of the following:
              # https://youtu.be/e6imQoOyWbM
              Space Jump Boots and Slope Jump (Intermediate) and Standable Terrain (Intermediate)
          Morph Ball Bomb and Morph Ball and Scan Visor and Complex Bomb Jump (Expert) and Combat/Scan Dash (Advanced) and Standable Terrain (Expert)

> Door to Save Station D; Heals? False
  * Missile Blast Shield to Save Station D/Door to Observatory
  * Extra - dock_index: 2
  > Door to Observatory Access
      Trivial
  > Door to West Tower Entrance
      Any of the following:
          After Observatory Activated
          All of the following:
              Space Jump Boots
              Any of the following:
                  All of the following:
                      # https://youtu.be/yrL6m7KZwzI
                      Scan Visor and Combat/Scan Dash (Beginner)
                  All of the following:
                      # https://youtu.be/2PdzFoqPPp4
                      R-Jump (Beginner)
          All of the following:
              # https://youtu.be/_Eky5MoFFL8
              Scan Visor and Combat/Scan Dash (Intermediate)
  > Pickup (Super Missile)
      Any of the following:
          After Observatory Activated
          Morph Ball Bomb and Morph Ball and Space Jump Boots and Bomb Space Jump (Advanced) and L-Jump (Intermediate) and Standable Terrain (Advanced)

> Event - Observatory Activated; Heals? False
  * Event Observatory Activated
  > Door to Observatory Access
      Trivial
  > Door to Save Station D
      Space Jump Boots

> Pickup (Super Missile); Heals? False
  * Pickup 47; Major Location? True
  > Door to Observatory Access
      Trivial
  > Door to West Tower Entrance
      After Observatory Activated
  > Door to Save Station D
      After Observatory Activated

----------------
Transport Access
(Valid Starting Location)
Extra - asset_id: 3600136536
> Door to Transport to Magmoor Caverns South; Heals? False
  * Ice Door to Transport to Magmoor Caverns South/Door to Transport Access
  * Extra - dock_index: 0
  > Door to Frozen Pike
      Trivial

> Door to Frozen Pike; Heals? False; Spawn Point
  * Wave Door to Frozen Pike/Door to Transport Access
  * Extra - dock_index: 1
  > Door to Transport to Magmoor Caverns South
      Trivial
  > Pickup (Energy Tank)
      Any of the following:
          Shoot Plasma Beam
          Boost Ball and Charge Beam and Morph Ball and Space Jump Boots and Clip Through Objects (Advanced) and Single Room Out of Bounds (Hypermode) and Jump Off Enemies (Hypermode) and Standable Terrain (Advanced) and Normal Damage ≥ 125 and Shoot Any Beam

> Pickup (Energy Tank); Heals? False
  * Pickup 48; Major Location? False
  > Door to Frozen Pike
      Shoot Plasma Beam

----------------
West Tower Entrance
(Valid Starting Location)
Extra - asset_id: 508080527
> Door to West Tower; Heals? False; Spawn Point
  * Missile Blast Shield to West Tower/Door to West Tower Entrance
  * Extra - dock_index: 0
  > Door to Observatory
      Trivial

> Door to Observatory; Heals? False
  * Wave Door to Observatory/Door to West Tower Entrance
  * Extra - dock_index: 1
  > Door to West Tower
      Trivial

----------------
Save Station D
(Valid Starting Location)
Extra - asset_id: 1901867502
> Door to Observatory; Heals? False
  * Normal Door to Observatory/Door to Save Station D
  * Extra - dock_index: 0
  > Save Station
      Trivial

> Save Station; Heals? True; Spawn Point
  > Door to Observatory
      Trivial

----------------
Frozen Pike
(Valid Starting Location)
Extra - asset_id: 3617515525
> Door to Pike Access; Heals? False; Spawn Point
  * Wave Door to Pike Access/Door to Frozen Pike
  * Extra - dock_index: 0
  > Door to Transport Access
      Any of the following:
          All of the following:
              Space Jump Boots
              Any of the following:
                  All of the following:
                      # https://youtu.be/17qBAQiAywk
                      Standable Terrain (Intermediate)
                  All of the following:
                      # https://youtu.be/th2FrK3Vq7Q
                      R-Jump (Intermediate)
                  All of the following:
                      # https://youtu.be/mYdibe1u6sU
                      Scan Visor and Combat/Scan Dash (Intermediate)
                  All of the following:
                      Morph Ball
                      Any of the following:
                          Morph Ball Bomb
                          Boost Ball and Wall Boost (Intermediate)
                  All of the following:
                      # https://youtu.be/dPyQ3GPAjmo
                      Before Gravity Chamber Item (Lower) and Combat/Scan Dash (Intermediate)
          Morph Ball Bomb and Morph Ball and Bomb Jump (Expert)
  > Door to Frost Cave Access
      Trivial

> Door to Transport Access; Heals? False
  * Wave Door to Transport Access/Door to Frozen Pike
  * Extra - dock_index: 1
  > Door to Pike Access
      Trivial

> Door to Frost Cave Access; Heals? False
  * Wave Door to Frost Cave Access/Door to Frozen Pike
  * Extra - dock_index: 2
  > Door to Pike Access
      Any of the following:
          Space Jump Boots
          Morph Ball Bomb and Morph Ball and Scan Visor and Bomb Jump (Advanced) and Combat/Scan Dash (Intermediate)
          All of the following:
              # https://youtu.be/k7ylvABQ_Oo?t=72
              Combat/Scan Dash (Expert) and Slope Jump (Intermediate) and Standable Terrain (Advanced)
              Any of the following:
                  X-Ray Visor and Before Gravity Chamber Item (Lower)
                  After Gravity Chamber Item (Lower) and Shoot Ice Beam
  > Door to Hunter Cave Access
      Any of the following:
          All of the following:
              Gravity Suit
              Any of the following:
                  Space Jump Boots
                  Morph Ball Bomb and Morph Ball and Bomb Jump (Beginner)
          No Gravity Suit and Slope Jump (Advanced) and Gravityless Underwater Movement (Advanced) and Enabled Allow Dangerous Gravity Suit Logic
          All of the following:
              # https://youtu.be/zr6XEZTreSs
              Space Jump Boots and Slope Jump (Intermediate) and Gravityless Underwater Movement (Intermediate)

> Door to Hunter Cave Access; Heals? False
  * Wave Door to Hunter Cave Access/Door to Frozen Pike
  * Extra - dock_index: 3
  > Door to Frost Cave Access
      Any of the following:
          Space Jump Boots
          All of the following:
              Morph Ball Bomb and Morph Ball and Bomb Jump (Expert)
              Any of the following:
                  Gravity Suit
                  Slope Jump (Intermediate) and Gravityless Underwater Movement (Intermediate)

----------------
West Tower
(Valid Starting Location)
Extra - asset_id: 3617418143
> Door to West Tower Entrance; Heals? False; Spawn Point
  * Missile Blast Shield to West Tower Entrance/Door to West Tower
  * Extra - dock_index: 0
  > Door to Control Tower
      Scan Visor

> Door to Control Tower; Heals? False
  * Wave Door to Control Tower/Door to West Tower
  * Extra - dock_index: 1
  > Door to West Tower Entrance
      Trivial

----------------
Pike Access
(Valid Starting Location)
Extra - asset_id: 1980658458
> Door to Frozen Pike; Heals? False
  * Wave Door to Frozen Pike/Door to Pike Access
  * Extra - dock_index: 0
  > Door to Research Core
      Trivial

> Door to Research Core; Heals? False; Spawn Point
  * Ice Door to Research Core/Door to Pike Access
  * Extra - dock_index: 1
  > Door to Frozen Pike
      Trivial

----------------
Frost Cave Access
(Valid Starting Location)
Extra - asset_id: 969347001
> Door to Frozen Pike; Heals? False; Spawn Point
  * Wave Door to Frozen Pike/Door to Frost Cave Access
  * Extra - dock_index: 0
  > Door to Frost Cave
      Morph Ball

> Door to Frost Cave; Heals? False
  * Wave Door to Frost Cave/Door to Frost Cave Access
  * Extra - dock_index: 1
  > Door to Frozen Pike
      Any of the following:
          Morph Ball
          Space Jump Boots and Single Room Out of Bounds (Advanced) and Standable Terrain (Advanced)

----------------
Hunter Cave Access
(Valid Starting Location)
Extra - asset_id: 552213808
> Door to Frozen Pike; Heals? False; Spawn Point
  * Wave Door to Frozen Pike/Door to Hunter Cave Access
  * Extra - dock_index: 0
  > Door to Hunter Cave
      Trivial

> Door to Hunter Cave; Heals? False
  * Wave Door to Hunter Cave/Door to Hunter Cave Access
  * Extra - dock_index: 1
  > Door to Frozen Pike
      Trivial

----------------
Control Tower
(Valid Starting Location)
Extra - asset_id: 3015914057
> Door to East Tower; Heals? False
  * Wave Door to East Tower/Door to Control Tower
  * Extra - dock_index: 0
  > Room Center
      Trivial

> Door to West Tower; Heals? False
  * Wave Door to West Tower/Door to Control Tower
  * Extra - dock_index: 1
  > Room Center
      Any of the following:
          After Research Core Power Outage or After Control Tower Pirate Fight
          All of the following:
              # https://youtu.be/zN1ArZt9Dd4
              Space Jump Boots and Movement (Beginner)
          All of the following:
              # https://youtu.be/5zRUctzyPEI
              Morph Ball Bomb and Morph Ball and Bomb Jump (Beginner) and Movement (Beginner)
  > Event - Pirate Fight
      Trivial

> Pickup (Artifact of Elder); Heals? False
  * Pickup 49; Major Location? True
  > Room Center
      Any of the following:
          All of the following:
              Morph Ball
              Any of the following:
                  All of the following:
                      After Control Tower Tower
                      Any of the following:
                          Morph Ball Bomb
                          Boost Ball and Wall Boost (Intermediate)
                  Morph Ball Bomb and Complex Bomb Jump (Advanced) and Single Room Out of Bounds (Advanced)
          All of the following:
              Space Jump Boots and Slope Jump (Intermediate)
              Any of the following:
                  Single Room Out of Bounds (Advanced)
                  Single Room Out of Bounds (Intermediate) and Standable Terrain (Intermediate)
  > Event - Tower (From Pickup)
      Missile and Shoot Any Beam

> Event - Tower (From Room Center); Heals? False
  * Event Control Tower Tower
  > Room Center
      Any of the following:
          Space Jump Boots or Standable Terrain (Beginner)
          Morph Ball Bomb and Morph Ball and Bomb Jump (Beginner)

> Room Center; Heals? False; Spawn Point
  > Door to East Tower
      Trivial
  > Door to West Tower
      Any of the following:
          After Research Core Power Outage or After Control Tower Pirate Fight
          All of the following:
              # https://youtu.be/H3u1vn0XjJw
              Space Jump Boots and Movement (Beginner)
          All of the following:
              # https://youtu.be/arj__iUY5OQ
              Movement (Beginner) and Slope Jump (Advanced)
  > Pickup (Artifact of Elder)
      Any of the following:
          All of the following:
              Morph Ball
              Any of the following:
                  After Control Tower Tower
                  All of the following:
                      Morph Ball Bomb and Complex Bomb Jump (Hypermode) and Single Room Out of Bounds (Expert) and Standable Terrain (Advanced)
                      Bomb Jump (Beginner) or Slope Jump (Beginner)
          All of the following:
              Space Jump Boots and Single Room Out of Bounds (Intermediate) and Standable Terrain (Advanced)
              Any of the following:
                  Movement (Expert)
                  Morph Ball Bomb and Morph Ball and Complex Bomb Jump (Expert)
  > Event - Tower (From Room Center)
      All of the following:
          Missile and Shoot Any Beam
          Any of the following:
              All of the following:
                  Plasma Beam
                  Any of the following:
                      Space Jump Boots
                      Morph Ball Bomb and Morph Ball and Bomb Jump (Beginner)
                      Slope Jump (Beginner) and Standable Terrain (Beginner)
              All of the following:
                  # https://youtu.be/6ntTB7Pdx2o
                  Space Jump Boots and Standable Terrain (Intermediate)
  > Event - Pirate Fight
      Trivial

> Event - Tower (From Pickup); Heals? False
  * Event Control Tower Tower
  > Pickup (Artifact of Elder)
      Trivial

> Event - Pirate Fight; Heals? False
  * Event Control Tower Pirate Fight
  > Room Center
      Charge Beam or Combat (Beginner)

----------------
Research Core
(Valid Starting Location)
Extra - asset_id: 2761631044
> Door to Pike Access; Heals? False
  * Ice Door to Pike Access/Door to Research Core
  * Extra - dock_index: 0
  > Door to Research Core Access
      Any of the following:
          Before Research Core Power Outage
          All of the following:
              After Research Core Power Outage and Shoot Wave Beam
              Thermal Visor or Invisible Objects (Beginner)
  > Pickup (Thermal Visor)
      Scan Visor

> Door to Research Core Access; Heals? False; Spawn Point
  * Wave Door to Research Core Access/Door to Research Core
  * Extra - dock_index: 1
  > Door to Pike Access
      Trivial
  > Pickup (Thermal Visor)
      Scan Visor

> Pickup (Thermal Visor); Heals? False
  * Pickup 50; Major Location? True
  > Event - Research Core Power Outage
      Trivial

> Event - Research Core Power Outage; Heals? False
  * Event Research Core Power Outage
  > Door to Pike Access
      Trivial

----------------
Frost Cave
(Valid Starting Location)
Extra - asset_id: 1282373491
> Door to Save Station C; Heals? False
  * Wave Door to Save Station C/Door to Frost Cave
  * Extra - dock_index: 0
  > Frost Cave Floor
      Trivial

> Door to Frost Cave Access; Heals? False; Spawn Point
  * Wave Door to Frost Cave Access/Door to Frost Cave
  * Extra - dock_index: 1
  > Door to Upper Edge Tunnel
      Any of the following:
          All of the following:
              Space Jump Boots
              Any of the following:
                  Grapple Beam
                  Scan Visor and Combat/Scan Dash (Intermediate)
          Scan Visor and Combat/Scan Dash (Advanced)
  > Frost Cave Floor
      Trivial
  > Event - Ice Broken
      All of the following:
          Missile and Shoot Any Beam
          Any of the following:
              All of the following:
                  Grapple Beam
                  Space Jump Boots or Slope Jump (Beginner)
              All of the following:
                  Scan Visor
                  Any of the following:
                      Space Jump Boots and Combat/Scan Dash (Intermediate)
                      Combat/Scan Dash (Advanced) and Slope Jump (Beginner)
              Space Jump Boots and Jump Off Enemies (Advanced) and Shoot Ice Beam

> Door to Upper Edge Tunnel; Heals? False
  * Wave Door to Upper Edge Tunnel/Door to Frost Cave
  * Extra - dock_index: 2
  > Frost Cave Floor
      Trivial

> Pickup (Missile); Heals? False
  * Pickup 51; Major Location? False
  > Frost Cave Floor
      Any of the following:
          All of the following:
              Space Jump Boots
              Any of the following:
                  Gravity Suit
                  Slope Jump (Beginner) and Gravityless Underwater Movement (Beginner)
          All of the following:
              Morph Ball Bomb and Morph Ball
              Any of the following:
                  Gravity Suit and Bomb Jump (Beginner)
                  Complex Bomb Jump (Expert) and Gravityless Underwater Movement (Expert)

> Frost Cave Floor; Heals? False
  > Door to Save Station C
      Any of the following:
          All of the following:
              Space Jump Boots
              Any of the following:
                  Slope Jump (Intermediate)
                  Missile and Shoot Any Beam
          Morph Ball Bomb and Missile and Morph Ball and Bomb Jump (Advanced) and Shoot Any Beam
  > Door to Frost Cave Access
      Any of the following:
          Space Jump Boots
          Morph Ball Bomb and Morph Ball and Bomb Jump (Advanced)
          Grapple Beam and L-Jump (Intermediate) and Slope Jump (Intermediate)
  > Door to Upper Edge Tunnel
      Any of the following:
          All of the following:
              Space Jump Boots
              Any of the following:
                  L-Jump (Intermediate) or Slope Jump (Intermediate)
                  Missile and Shoot Any Beam
          Morph Ball Bomb and Missile and Morph Ball and Bomb Jump (Intermediate) and Shoot Any Beam
  > Pickup (Missile)
      After Frost Cave Ice Floor

> Event - Ice Broken; Heals? False
  * Event Frost Cave Ice Floor
  > Frost Cave Floor
      Trivial

----------------
Hunter Cave
(Valid Starting Location)
Extra - asset_id: 516396314
> Door to Hunter Cave Access; Heals? False
  * Wave Door to Hunter Cave Access/Door to Hunter Cave
  * Extra - dock_index: 0
  > Door to Lower Edge Tunnel
      Any of the following:
          Space Jump Boots or Combat/Scan Dash (Advanced)
          Morph Ball Bomb and Morph Ball and Bomb Jump (Intermediate)
  > Door to Chamber Access
      Trivial

> Door to Lower Edge Tunnel; Heals? False; Spawn Point
  * Wave Door to Lower Edge Tunnel/Door to Hunter Cave
  * Extra - dock_index: 1
  > Door to Hunter Cave Access
      Any of the following:
          Grapple Beam and Missile and Shoot Any Beam
          Space Jump Boots and Combat/Scan Dash (Intermediate)
          Space Jump Boots and R-Jump (Advanced)
  > Door to Lake Tunnel
      Any of the following:
          Gravity Suit and Space Jump Boots and Slope Jump (Advanced)
          All of the following:
              Missile ≥ 3 and Shoot Any Beam
              Any of the following:
                  Space Jump Boots
                  All of the following:
                      L-Jump (Intermediate)
                      Any of the following:
                          Slope Jump (Advanced)
                          Morph Ball Bomb and Morph Ball and Bomb Jump (Beginner)

> Door to Chamber Access; Heals? False
  * Wave Door to Chamber Access/Door to Hunter Cave
  * Extra - dock_index: 2
  > Door to Hunter Cave Access
      Trivial
  > Door to Lake Tunnel
      Trivial

> Door to Lake Tunnel; Heals? False
  * Wave Door to Lake Tunnel/Door to Hunter Cave
  * Extra - dock_index: 3
  > Door to Lower Edge Tunnel
      Any of the following:
          Space Jump Boots
          All of the following:
              Morph Ball Bomb and Morph Ball and Bomb Jump (Intermediate)
              Any of the following:
                  Gravity Suit
                  Slope Jump (Intermediate) and Gravityless Underwater Movement (Intermediate)

----------------
East Tower
(Valid Starting Location)
Extra - asset_id: 1359550769
> Door to Aether Lab Entryway; Heals? False
  * Wave Door to Aether Lab Entryway/Door to East Tower
  * Extra - dock_index: 0
  > Door to Control Tower
      Trivial

> Door to Control Tower; Heals? False; Spawn Point
  * Wave Door to Control Tower/Door to East Tower
  * Extra - dock_index: 1
  > Door to Aether Lab Entryway
      Scan Visor

----------------
Research Core Access
(Valid Starting Location)
Extra - asset_id: 3639150045
> Door to Research Core; Heals? False; Spawn Point
  * Wave Door to Research Core/Door to Research Core Access
  * Extra - dock_index: 0
  > Door to Research Lab Aether
      Trivial

> Door to Research Lab Aether; Heals? False
  * Wave Door to Research Lab Aether/Door to Research Core Access
  * Extra - dock_index: 1
  > Door to Research Core
      Trivial

----------------
Save Station C
(Valid Starting Location)
Extra - asset_id: 3470637624
> Door to Frost Cave; Heals? False
  * Wave Door to Frost Cave/Door to Save Station C
  * Extra - dock_index: 0
  > Save Station
      Trivial

> Save Station; Heals? True; Spawn Point
  > Door to Frost Cave
      Trivial

----------------
Upper Edge Tunnel
(Valid Starting Location)
Extra - asset_id: 624850611
> Door to Phendrana's Edge; Heals? False; Spawn Point
  * Wave Door to Phendrana's Edge/Door to Upper Edge Tunnel
  * Extra - dock_index: 0
  > Door to Frost Cave
      Morph Ball

> Door to Frost Cave; Heals? False
  * Wave Door to Frost Cave/Door to Upper Edge Tunnel
  * Extra - dock_index: 1
  > Door to Phendrana's Edge
      Morph Ball

----------------
Lower Edge Tunnel
(Valid Starting Location)
Extra - asset_id: 1400901764
> Door to Phendrana's Edge; Heals? False; Spawn Point
  * Wave Door to Phendrana's Edge/Door to Lower Edge Tunnel
  * Extra - dock_index: 0
  > Door to Hunter Cave
      Morph Ball

> Door to Hunter Cave; Heals? False
  * Wave Door to Hunter Cave/Door to Lower Edge Tunnel
  * Extra - dock_index: 1
  > Door to Phendrana's Edge
      Morph Ball

----------------
Chamber Access
(Valid Starting Location)
Extra - asset_id: 3396124754
> Door to Hunter Cave; Heals? False; Spawn Point
  * Wave Door to Hunter Cave/Door to Chamber Access
  * Extra - dock_index: 0
  > Door to Gravity Chamber
      Trivial

> Door to Gravity Chamber; Heals? False
  * Wave Door to Gravity Chamber/Door to Chamber Access
  * Extra - dock_index: 1
  > Door to Hunter Cave
      Trivial

----------------
Lake Tunnel
(Valid Starting Location)
Extra - asset_id: 2312609958
> Door to Hunter Cave; Heals? False; Spawn Point
  * Wave Door to Hunter Cave/Door to Lake Tunnel
  * Extra - dock_index: 0
  > Door to Gravity Chamber
      Trivial

> Door to Gravity Chamber; Heals? False
  * Wave Door to Gravity Chamber/Door to Lake Tunnel
  * Extra - dock_index: 1
  > Door to Hunter Cave
      Trivial

----------------
Aether Lab Entryway
(Valid Starting Location)
Extra - asset_id: 2564604705
> Door to East Tower; Heals? False; Spawn Point
  * Wave Door to East Tower/Door to Aether Lab Entryway
  * Extra - dock_index: 0
  > Door to Research Lab Aether
      Trivial

> Door to Research Lab Aether; Heals? False
  * Wave Door to Research Lab Aether/Door to Aether Lab Entryway
  * Extra - dock_index: 1
  > Door to East Tower
      Trivial

----------------
Research Lab Aether
(Valid Starting Location)
Extra - asset_id: 565493750
> Door to Aether Lab Entryway; Heals? False; Spawn Point
  * Wave Door to Aether Lab Entryway/Door to Research Lab Aether
  * Extra - dock_index: 0
  > Lab Catwalk
      Any of the following:
          Scan Visor
          Power Bomb and Knowledge (Beginner)
          Missile and Shoot Any Beam
          Knowledge (Beginner) and Shoot Plasma Beam

> Door to Research Core Access; Heals? False
  * Wave Door to Research Core Access/Door to Research Lab Aether
  * Extra - dock_index: 1
  > Pickup (Energy Tank)
      Any of the following:
<<<<<<< HEAD
          Missile and Shoot Any Beam
          Morph Ball and Power Bomb
=======
          Missile
          Morph Ball and Power Bomb and Knowledge (Beginner)
>>>>>>> 5efc6637
  > Lab Catwalk
      Any of the following:
          Scan Visor
          All of the following:
              # https://youtu.be/zZVZ7_-LyR8
              Space Jump Boots and Standable Terrain (Beginner)
          All of the following:
              # https://youtu.be/vf1iKbVrS1I
              Standable Terrain (Intermediate)

> Pickup (Energy Tank); Heals? False
  * Pickup 52; Major Location? False
  > Door to Research Core Access
      Trivial

> Pickup (Missile); Heals? False
  * Pickup 53; Major Location? False
  > Lab Catwalk
      Trivial

> Lab Catwalk; Heals? False
  > Door to Aether Lab Entryway
      Any of the following:
          Space Jump Boots
          All of the following:
              Standable Terrain (Beginner)
              Any of the following:
                  All of the following:
                      # https://youtu.be/ACgnuZ83_q8
                      Morph Ball Bomb and Morph Ball and Bomb Jump (Beginner)
                  All of the following:
                      # https://youtu.be/2tMrzeceF0c
                      Scan Visor and Combat/Scan Dash (Intermediate)
                  All of the following:
                      # https://youtu.be/TtYvSKfbjRY
                      L-Jump (Beginner)
  > Door to Research Core Access
      Trivial
  > Pickup (Missile)
      All of the following:
          Morph Ball
          Any of the following:
              All of the following:
                  # https://youtu.be/quZRs389JiY
                  Space Jump Boots
              All of the following:
                  # https://youtu.be/022mTivoGZY
                  Standable Terrain (Beginner)

----------------
Phendrana's Edge
(Valid Starting Location)
Extra - asset_id: 1423896872
> Door to Lower Edge Tunnel; Heals? False
  * Wave Door to Lower Edge Tunnel/Door to Phendrana's Edge
  * Extra - dock_index: 0
  > Door to Upper Edge Tunnel
      Any of the following:
          Space Jump Boots
          All of the following:
              Morph Ball Bomb and Morph Ball and Bomb Jump (Expert)
              Any of the following:
                  Gravity Suit
                  Slope Jump (Intermediate) and Gravityless Underwater Movement (Intermediate)
          All of the following:
              # https://youtu.be/k7ylvABQ_Oo?t=37
              Combat/Scan Dash (Intermediate) and L-Jump (Beginner) and Movement (Expert) and Slope Jump (Advanced) and Standable Terrain (Intermediate)
              Any of the following:
                  Gravity Suit
                  Boost Ball and Morph Ball and Slope Jump (Intermediate) and Gravityless Underwater Movement (Advanced) and Wall Boost (Intermediate)

> Door to Upper Edge Tunnel; Heals? False; Spawn Point
  * Wave Door to Upper Edge Tunnel/Door to Phendrana's Edge
  * Extra - dock_index: 1
  > Door to Lower Edge Tunnel
      Trivial
  > Front of Storage Cave
      Any of the following:
          All of the following:
              Space Jump Boots
              Grapple Beam or Standable Terrain (Intermediate)
          All of the following:
              Morph Ball Bomb and Morph Ball and Bomb Jump (Expert)
              Any of the following:
                  Grapple Beam
                  Scan Visor and Complex Bomb Jump (Hypermode) and Combat/Scan Dash (Hypermode) and Standable Terrain (Expert)

> Door to Storage Cave; Heals? False
  * Plasma Door to Storage Cave/Door to Phendrana's Edge
  * Extra - dock_index: 2
  > Front of Storage Cave
      Any of the following:
          Clip Through Objects (Advanced)
          Morph Ball and Power Bomb

> Morph Ball Door to Security Cave; Heals? False
  * Morph Ball Door to Security Cave/Morph Ball Door to Phendrana's Edge
  * Extra - dock_index: 3
  > Front of Storage Cave
      Morph Ball

> Front of Storage Cave; Heals? False
  > Door to Upper Edge Tunnel
      Trivial
  > Door to Storage Cave
      All of the following:
          Morph Ball and Power Bomb
          X-Ray Visor or Invisible Objects (Beginner)
  > Morph Ball Door to Security Cave
      All of the following:
          Morph Ball
          Any of the following:
              Grapple Beam
              All of the following:
                  Space Jump Boots
                  Any of the following:
                      Grapple Beam or L-Jump (Intermediate) or R-Jump (Intermediate) or Slope Jump (Intermediate) or Standable Terrain (Intermediate)
                      Scan Visor and Combat/Scan Dash (Intermediate)
              Scan Visor and Combat/Scan Dash (Expert)

----------------
Gravity Chamber
(Valid Starting Location)
Extra - asset_id: 1226265714
> Door to Lake Tunnel; Heals? False; Spawn Point
  * Wave Door to Lake Tunnel/Door to Gravity Chamber
  * Extra - dock_index: 0
  > Event - Gravity Suit
      Any of the following:
          Gravity Suit or Space Jump Boots
          Slope Jump (Beginner) and Gravityless Underwater Movement (Beginner)

> Door to Chamber Access; Heals? False
  * Wave Door to Chamber Access/Door to Gravity Chamber
  * Extra - dock_index: 1
  > Door to Lake Tunnel
      Trivial
  > Pickup (Missile)
      Any of the following:
          All of the following:
              Space Jump Boots
              Any of the following:
                  Slope Jump (Advanced)
                  Scan Visor and Combat/Scan Dash (Advanced)
          Grapple Beam and Shoot Plasma Beam

> Pickup (Gravity Suit); Heals? False
  * Pickup 54; Major Location? True
  > Door to Chamber Access
      Any of the following:
          All of the following:
              Space Jump Boots
              Any of the following:
                  Gravity Suit
                  Slope Jump (Advanced) and Gravityless Underwater Movement (Advanced)
          All of the following:
              Gravity Suit and Morph Ball
              Any of the following:
                  Morph Ball Bomb and Bomb Jump (Beginner)
                  All of the following:
                      # https://www.youtube.com/watch?v=k7ylvABQ_Oo
                      Boost Ball and Combat/Scan Dash (Advanced) and Standable Terrain (Intermediate) and Wall Boost (Expert)

> Pickup (Missile); Heals? False
  * Pickup 55; Major Location? False
  > Door to Chamber Access
      Trivial

> Event - Gravity Suit; Heals? False
  * Event Gravity Chamber Item (Lower)
  > Pickup (Gravity Suit)
      Trivial

----------------
Storage Cave
(Valid Starting Location)
Extra - asset_id: 4157096768
> Door to Phendrana's Edge; Heals? False; Spawn Point
  * Plasma Door to Phendrana's Edge/Door to Storage Cave
  * Extra - dock_index: 0
  > Pickup (Artifact of Spirit)
      Trivial

> Pickup (Artifact of Spirit); Heals? False
  * Pickup 56; Major Location? True
  > Door to Phendrana's Edge
      Trivial

----------------
Security Cave
(Valid Starting Location)
Extra - asset_id: 1016369381
> Morph Ball Door to Phendrana's Edge; Heals? False; Spawn Point
  * Morph Ball Door to Phendrana's Edge/Morph Ball Door to Security Cave
  * Extra - dock_index: 0
  > Pickup (Power Bomb)
      Morph Ball

> Pickup (Power Bomb); Heals? False
  * Pickup 57; Major Location? False
  > Morph Ball Door to Phendrana's Edge
      Morph Ball
<|MERGE_RESOLUTION|>--- conflicted
+++ resolved
@@ -1599,13 +1599,8 @@
   * Extra - dock_index: 1
   > Pickup (Energy Tank)
       Any of the following:
-<<<<<<< HEAD
           Missile and Shoot Any Beam
-          Morph Ball and Power Bomb
-=======
-          Missile
           Morph Ball and Power Bomb and Knowledge (Beginner)
->>>>>>> 5efc6637
   > Lab Catwalk
       Any of the following:
           Scan Visor

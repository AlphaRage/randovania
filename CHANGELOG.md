--- conflicted
+++ resolved
@@ -109,15 +109,12 @@
 - Added: Beginner L-Jump to reach Main Quarry Save Station
 - Added: Main Quarry Crane Platform to Waste Disposal NSJ Advanced Combat Dash
 - Added: Main Quarry Crane Platform to Item Intermediate Scan Dash
-<<<<<<< HEAD
 - Added: Ore Processing Door To Elevator Access A to Storage Depot B Standable L-Jump with Power Bombs
 - Added: Combat logic for Dynamo Access and Elite Control Elite Pirate fights
 - Added: Intermediate/Advanced Standables to enter/escape Elite Control after/without triggering Elite Pirate
-=======
 - Added: Two new Observatory lower part Combat Dashes (Intermediate/Advanced)
 - Added: Pirate Fight event and logic for Control Tower with four tricks to skip the trigger from either side
 - Added: Research Lab Aether Energy Tank Knowledge (Beginner) to use a Power Bomb
->>>>>>> 5efc6637
 - Changed: Renamed Misc Logic Option to "Allow Dangerous Gravity Suit Logic"
 - Changed: Increased difficulty of Connection Elevator to Deck Beta DBJs to Advanced
 - Changed: HAT Wallboosts can be done using Gravity at the same difficulty

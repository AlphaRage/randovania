# Change Log

All notable changes to this project will be documented in this file.

The format is based on [Keep a Changelog](https://keepachangelog.com/en/1.0.0/)
and this project adheres to [Semantic Versioning](https://semver.org/spec/v2.0.0.html).

## [Unreleased]

-   Added: the "Invisible Objects" trick in places where a visor would otherwise be used to be able to see
    something (such as an invisible platform).

-   Fixed: Minimal Checking now correctly handles progressive suit and grapple.

-   Changed: Screw Attacking without Space Jump Boots in Hive Temple is no longer required on No Tricks.

-   Changed: In Hive Temple, scan dashing to the door to Temple Security Access is now Hypermode difficulty,
    from Hard and above.

-   Changed: The method to get the Main Research item with only Spider Ball was removed.

-   Fixed: Using charged Light Beam shots to get the item in Hazing Cliff now requires 5 or more Light Ammo.

-   Added: Method to open the gate in Main Reactor with Space Jump Boots and Screw Attack.

-   Changed: Opening the barrier in Crypt with Screw Attack is now always Easy and above.

-   Added: Method to climb to the door to Crypt Tunnel in Crypt via a Bomb Space Jump (Normal and above).

-   Added: Method to open Seeker Launcher blast shields with four missiles, Seeker Launcher, and Screw Attack (Easy
    and above). Underwater, the trick Air Underwater is also required, and the difficulty is Normal and above.

-   Fixed: Dark world damage during the Quadraxis fight is now correctly calculated.

-   Fixed: Requirements for crossing Sacred Path were added.

-   Added: Method to cross gap in the upper level of Command Center using Screw Attack without Space Jump Boots
    (Trivial and above).

-   Added: In Central Mining Station, a method to get to upper door to Command Center Access using a
    Bomb Space Jump (Easy and above) and another using Space Jump Boots and Screw Attack (Easy and above).

-   Added: Methods to climb Mining Plaza using the Morph Ball Bomb (Trivial and above) and using Screw Attack
    without Space Jump Boots (Easy and above).

-   Changed: In Forgotten Bridge, the difficulty of scan dashing to the door to Abandoned Worksite or the portal to
    Dark Forgotten Bridge was lowered to Easy, from Normal.

-   Added: In Forgotten Bridge, a method to get to the door to Grove Access from the portal to Dark Forgotten Bridge
    using only Screw Attack (Easy and above).

-   Added: In Forgotten Bridge, a method to get to the door to Abandoned Worksite via a roll jump (Easy and above).

-   Added: In Forgotten Bridge, a method to get to the bridge center from the door to Grove Access via a scan dash
    (Easy and above).

-   Added: In Hydrodynamo Station a method to get from the room's top to the door to Save Station B with Screw Attack
    without Space Jump Boots (Trivial and above).

-   Changed: Climbing Hydrodynamo Station with only Gravity Boost and before all three locks are unlocked is now
    Trivial difficulty (from No Tricks).

-   Changed: Getting to the three doors in the middle section of Hydrodynamo Station using Air Underwater is now
    Normal difficulty (from Hard).

-   Fixed: A method to get the item in the Sunburst location by abusing terminal fall now has a damage requirement.

-   Added: A method to get to the turret in Sanctuary Entrance with only Space Jump Boots and Screw Attack, even
    after the bridge is destroyed.

-   Fixed: Lowering the portal barrier in Hive Dynamo Works now requires five missiles.

-   Added: Methods to cross Hive Dynamo Works using a roll jump (Easy and above) and using Space Jump Boots and
    Screw Attack (No Tricks).

-   Added: In Hive Dynamo Works, a method to cross the gap from the door to Hive Dynamo Access by abusing terminal
    fall (Easy and above).

-   Changed: In Hive Dynamo Works, returning from the Flying Ing Cache location using Space Jump Boots and
    Screw Attack is now Trivial difficulty (from Easy).

-   Added: Method to cross Watch Station Access from the door to Main Gyro Chamber using a Bomb Space Jump and
    Screw Attack without Space Jump Boots (Normal and above).

-   Added: In Watch Station Access, method to get from the scan post to the door to Watch Station by bomb jumping
    (Trivial and above) and by using Screw Attack without Space Jump Boots (Easy and above).

-   Fixed: The instant morph into the Morph Ball tunnel in Hall of Honored Dead now lists the Instant Morph trick.

-   Added: Method to get into the Morph Ball tunnel in Hall of Honored Dead using Space Jump Boots and Screw Attack
    (Easy and above).

-   Added: In Phazon Site, methods to get to the door to Bitter Well and to remove the barrier using Screw Attack
    without Space Jump Boots (both Easy difficulty).

-   Changed: The method to get to the door to Ing Cache 2 in Phazon Site by scan dashing is now Hard difficulty
    (from Normal).

-   Changed: The method to go over the Training Chamber statue from the back using Boost Ball and Spider Ball is
    now Normal difficulty (from Hard).

-   Added: In Phazon Site, a method to get to the door to Bitter Well by bomb jumping (Trivial and above).

-   Added: Many connections in Sacrificial Chamber.

-   Fixed: The methods to get to the top of the Training Chamber statue using Boost Ball and Spider Ball now require
    that the statue has not been moved.

-   Added: A method to get to the door to Fortress Transport Access from the top of the statue in Training Chamber
    using only Space Jump Boots (Easy and above). Morph Ball is also required if the statue hasn't been moved.

<<<<<<< HEAD
-   Added: A method to get to the doors to Transit Tunnel West/East in Training Chamber using Air Underwater (Normal
    and above).

-   Fixed: The method to get to the top of the Training Chamber statue using Gravity Boost and Spider Ball now lists
    the Instant Morph trick.

-   Added: In Training Chamber, a method of getting to the top of the statue from the door to Fortress Transport Access
    using just Space Jump Boots (Easy and above).

-   Added: Many connections in Windchamber Gateway.

-   Added: Method to get from the Kinetic Orb Cannon to the door to Transit Tunnel West via Grapple Beam in
    Gathering Hall.

-   Fixed: The slope jump in Abandoned Base now has a damage requirement.

-   Added: Method of getting the Temple Assembly Site item with Screw Attack and without Space Jump Boots.
=======
-   Changed: The slope jump to get to the item in Temple Assembly Site is now Normal difficulty (from Hard).

-   Added: In the data visualizer, the damage requirements now have more descriptive names.

>>>>>>> 6d09c34a

## [0.28.1] - 2019-06-14

-   Fixed: Resetting settings would leave the launchers' configuration in an invalid state.

## [0.28.0] - 2019-06-12

-   *Major* - Changed: The resolver now keeps track of current energy during resolution.
    This ensures you'll always have enough Energy Tanks for trips to Dark Aether.

-   *Major* - Added: Scanning a keybearer corpse provides a hint of what is in the matching Flying
    Ing Cache.

-   Added: The tracker now persists the current state.

-   Added: Some generation failures are now automatically retried, using the same permalink.

-   Added: Buttons to see what a difficulty unlocks that doesn't involve tricks at all.

-   Changed: Increased Hint Scan value for logic to the intended value from the previous
    change.

-   Changed: There's no more hints with joke locations.

-   Changed: The lore hint in Mining Station A is now able to be scanned from the room center.

-   Added: A warning is now displayed when trying to disable validation.

-   Fixed: Seeker Missile's included missiles now respect the "needs Missile Launcher"
    option.

-   Changed: Progressive Launcher is now disabled by default.

-   Fixed: Clicking the connection's link in the Data Visualizer should now always work.

-   Changed: Hint Locations page now has a more usable UI. 

## [0.27.1] - 2019-05-30

-   Fixed: Specific trick levels are now persisted correctly across multiple sessions. 

## [0.27.0] - 2019-05-28

-   *Major* - Changed: Optimized the seed generation step. It should now take roughly
    half as long or even faster. 

-   *Major* - Added: It's now possible to configure the difficulty on a per-trick basis.

-   *Major* - Added: It's now possible to check where a certain trick is used on each
    difficulty.

-   Added: Hint Scans are valued more by the logic, making Translators more likely.

-   Changed: Joke item and locations now have a `(?)` added to make then slightly more
    obvious they're not serious.

-   Changed: Average ammo provided per expansion is now shown with more precision.

-   Added: `randovania echoes database list-dangerous-usage` command to list all
	paths that require a resource to not be collected.

-   Added: Methods to get to Sunburst location by reaching the platform with the cannon
    with a scan dash (Normal and above) or with just Space Jump Boots (Easy and above).
	
-   Added: Method to leave and enter the arena in Agon Temple with only Space Jump Boots
    (Trivial and above to enter; Easy and above to leave).

-   Added: Method to get to Darkburst location in Mining Station B via a Bomb Space Jump
    and without Screw Attack (Easy and above).

-   Fixed: In Hydrodynamo Station, going from the door to Hydrodynamo Shaft to the door to
    Save Station B now always requires all three locks in Hydrodynamo Station to be unlocked.

-   Added: Method to cross Phazon Pit using a Bomb Space Jump (Easy and above).

-   Added: Method to open the Seeker door in Hydrodynamo Station without the Seeker Launcher,
    using Screw Attack and one missile (Hard and Above).

-   Changed: The Ing Windchamber puzzle now only requires four missiles instead of five.

-   Changed: The cannon in Sanctuary Temple Access now only requires four missiles to
    activate instead of five.

-   Changed: Sanctuary Temple Access now requires a way to defeat the Quad to get through.

-   Added: Support for damage requirements without exactly one damage reduction item.

-   Changed: Seed validation should run faster and with fewer errors now.

-   Added: Another joke hint.

-   Changed: Updated credits.

-   Fixed: Crossing Sanctuary Entrance via the Spider Ball Track now requires Boost Ball.

-   Added: Method to cross Sanctuary Entrance with Screw Attack and without Space Jump Boots
    (Trivial and above).

-   Added: Method to cross Sanctuary Entrance, from the door to Power Junction to the door to
    Temple Transport Access, with Spider Ball and Power Bombs (Easy and above).
    
-   Fixed: The method to get the Sanctuary Entrance item without Spider Ball now requires
    Spider Guardian to not have been defeated.

-   Added: Method to get to and use the Vigilance Class Turret in Sanctuary Entrance using
    Space Jump Boots, Screw Attack, and Spider Ball. Spider Ball isn't required if Spider
    Guardian hasn't been defeated.

-   Fixed: In Sanctuary Entrance, going up the Spider Ball Track near the lore scan via the
    intended method now requires Boost Ball and the Morph Ball Bomb.

-   Added: Methods to go up the Spider Ball Track near the lore scan in Sanctuary Entrance
    with Spider Ball and only one of the following items:
    - Morph Ball Bomb (Trivial and above);
    - Boost Ball (Trivial and above);
    - Space Jump Boots (Easy and above).

-   Changed: In Sanctuary Temple, getting to the door to Controller Access via scan dashing
    is now Hard and above, from Normal and above.
    
-   Added: A tab with all change logs.

## [0.26.3] - 2019-05-10

-   Changed: Tracker now raises an error if the current configuration is unsupported.

-   Fixed: Tracker no longer shows an error when opening.

## [0.26.2] - 2019-05-07

-   Fixed: An empty box no longer shows up when starting a game with no
    extra starting items.
	
-   Fixed: A potential crash involving HUD Memos when a game is randomized
    multiple times.


## [0.26.1] - 2019-05-05

-   Fixed: The in-app changelog and new version checker now works again.

-   Fixed: Patching with HUD text on and using expansions locked by major item now works.

-   Changed: Missile target default is now 175, since Seeker Launcher now defaults to
    giving 5 missiles.


## [0.26.0] - 2019-05-05

-   **MAJOR** - Added: Option to require Missile Launcher and main Power Bombs for the
    respective expansions to work.

-   **MAJOR** - Added: Option to change which translator each translator gate in the
    game needs, including choosing a random one.
    
-   **MAJOR** - Added: Luminoth Lore scans now includes hints for where major items
    are located, as well as what the Temple Guardians bosses drop and vanilla Light Suit.

-   Added: Welcome tab, with instructions on how to use Randovania.

-   Added: Option to specify how many items Randovania will randomly place on your
    starting inventory.

-   Added: Option to change how much damage you take from Dark Aether when using
    Varia Suit and Dark Suit.
  
-   Added: Progressive Launcher: a progression between Missile Launcher and Seeker Launcher.

-   Changed: Logic considers the Translator Gates in GFMC Compound and Torvus Temple
    to be up from the start, preventing potential softlocks.

-   Changed: Escaping Main Hydrochamber after the Alpha Blogg with a Roll Jump is
    now Hard and above, from Easy and above.

-   Changed: The no-Boost return method in Dark Arena Tunnel is now Normal and above only.

-   Changed: The Slope Jump method in Great Bridge for Abandoned Worksite is now Hard
    and above, from Normal.
    
-   Changed: Crossing the statue in Training Chamber before it's moved with Boost and
    Spider is now Hard and above, from Hypermode.
    
-   Added: Option to disable the Sky Temple Key hints or to hide the Area name.    
    
-   Changed: The location in the Sky Temple Key hint is now colored.

-   Changed: There can now be a total of 99 of any single Major Item, up from 9.

-   Changed: Improved elevator room names. There's now a short and clear name for all
    elevators.
    
-   Changed: The changed room names now apply for when elevators are vanilla as well.

-   Fixed: Going from randomized elevators to vanilla elevators no longer requires a
    clean unpack.

-   Added: `randovania echoes database list-resource-usage` now supports all types of
    resources.

-   Added: `list-resource-usage` and `list-difficulty-usage` now has the `--print-only-area`
    argument.

-   Changed: Areas with names starting with !! are now hidden in the Data Visualizer.

-   Added: Docks and Elevators now have usable links in the Data Visualizer. These links
    brings you to the matching node.
    
-   Added: The message when collecting the item in Mining Station B now displays when in
    the wrong layer.

-   Added: A warning now shows when going on top of the ship in GFMC Compound before
    beating Jump Guardian.

## [0.25.0] - 2019-03-24

-   Changed: Reworked requirements for getting the Missile in Crossroads from the doors. You can:
    - On Normal and above, with Boost, Bombs, Space Jump and Screw Attack
    - On Hard and above, with Bombs, Space Jump and Screw Attack
    - On Hypermode, with Bombs and Space Jump

-   Changed: Logic requirements for Dark Samus 2 fight are now the following:
    - On all trick levels, Dark Visor
    - On Easy and above, Echo Visor
    - On Normal and above, no items

-   Changed: The Slope Jump in Temple Assembly Site is now Hard and above, from Normal and above.

-   Changed: All occurrences of Wall Boost are now locked behind Hard or above.

-   Added: Added method to get the Power Bomb in Sanctuary Entrance with just Space Jump
    and Screw Attack. (See [#29](https://github.com/randovania/randovania/issues/29))

-   Added: Added method to cross Dark Arena Tunnel in the other direction without Boost.
    (See [#47](https://github.com/randovania/randovania/issues/47))

-   Added: Basic support for running Randovania on non-Windows platforms.

-   Added: You can now create Generic Nodes in the Data Editor.

-   Changed: Drop down selection of resources are now sorted in the Data Editor.

-   Changed: Shareable hash is now based only on the game modifications part of the seed log.

-   Fixed: Python wheel wasn't including required files due to mising \_\_init__.py

-   Fixed: error when shuffling more than 2 copies of any Major Item

-   Fixed: permalinks were using the the ammo id instead of the configured

## [0.24.1] - 2019-03-22

-    **MAJOR**: New configuration GUI for Major Items:
     - For each item, you can now choose between:
        - You start with it
        - It's in the vanilla location
        - It's shuffled and how many copies there are
        - It's missing
     - Configure how much beam ammo Light Beam, Dark Beam and Annihilator Beam gives when picked.
        - The same for Seeker Launcher and missiles.

-    **MAJOR**: New configuration GUI for Ammo:
     - For each ammo type, you choose a target total count and how many pickups there will be.

        Randovania will ensure if you collect every single pickup and every major item that gives
        that ammo, you'll have the target total count.

-    **MAJOR**: Added progressive items. These items gives different items when you collect then,
        based on how many you've already collected. There are two:
     - Progressive Suit: Gives Dark Suit and then Light Suit.
     - Progressive Grapple: Gives Grapple Beam and then Screw Attack.

-    **MAJOR**: Add option to split the Beam Ammo Expansion into a Dark Ammo Expansion and
        Light Ammo Expansion.

        By default there's 10 of each, with less missiles instead.


-    **MAJOR**: Improvements for accessibility:
     - All translator gates are now colored with the correct translator gate color they need.
     - Translators you have now show up under "Visors" in the inventory menu.
     - An option to start the game with all maps open, as if you used all map stations.
     - An option to add pickup markers on the map, that identifies where items are and if
        you've collected them already.
     - When elevators are randomized, the room name in the map now says where that elevator goes.
     - Changed the model for the Translator pickups: now the translator color is very prominent and easy to identify.

-    Added: Option to choose where you start the game

-    Added: Option to hide what items are, going from just changing the model, to including the
    scan and even the pickup text.

     You can choose to replace the model with ETM or with a random other item, for even more troll.

-    Added: Configure how many count of how many Sky Temple Keys you need to finish the game

-    Changed: Choosing "All Guardians" only 3 keys now

-    Changed: Timeout for generating a seed is now 5 minutes, up from 2.

0.24.0 was a beta only version.

## [0.23.0] - 2019-02-10

-   Added: New option to enable the "Warp to Start" feature.
-   Added: A "What's new" popup is displayed when launching a new version for the first time.
-   Fixed: changed text in Logic Settings to mention there _are_ hints for Sky Temple Keys.
-   Changed: Updated Claris' Randomizer, for the following fixes:
    -   Added the ability to warp to the starting room from save stations (-t).
    -   Major bug fix: The game will no longer immediately crash when not playing with Menu Mod.

## [0.22.0] - 2019-02-06

-   Changed: "Faster credits" and "Skip item acquisitions popups" are no longer included in permalinks.
-   Changed: Updated Claris' Randomizer, for the following fixes:
    -   Fixed an issue with two of the Sky Temple Key hints being accidentally switched.
    -   FrontEnd editing now works properly for PAL and Japanese versions.
    -   Attract video removal is now integrated directly into the Randomizer.
    -   Getting the Torvus Energy Controller item will no longer block you from getting the Torvus Temple item.

## [0.21.0] - 2019-01-31

-   **Major**: now using Claris' Randomizer version 4.0. See [Changelog](https://pastebin.com/HdK9jdps).

-   Added: Randovania now changes the game id to G2ME0R, ensuring it has different saves.
-   Added: Game name is now changed to 'Metroid Prime 2: Randomizer - SEEDHASH'. Seed hash is a 8 letter/number
      combination that identifies the seed being played.
-   Changed: the ISO name now uses the seed hash instead of the permalink. This avoids issues with the permalink containing /
-   Changed: Removed Agon Temple door lock after fighting Bomb Guardian, since this has been fixed in the Randomizer.
-   Fixed: Selecting an non-existent directory for Output Directory had inconsistent results

## [0.20.2] - 2019-01-26

-   Fixed: changed release zip to not use BZIP2. This fixes the native windows zip client being unable to extract.

0.20.1 was skipped due to technical issues.

## [0.20.0] - 2019-01-13

-   Added: an icon! Thanks to Dyceron for the icon.
-   Added: a simple Tracker to allow knowing where you can go with a given item state
-   Changed: Don't consider that Seeker Launcher give missiles for logic, so it's never
      considered a missile source.

## [0.19.1] - 2019-01-06

-   Fixed: Hydrodynamo Station's Door to Training Access now correctly needs Seekers
-   Added: New alternatives with tricks to get the pickup in Mining Plaza A.
-   Added: Trick to cross the Mining Plaza A backwards while it's closed.
-   Changed: Added a chance for Temple Keys not being always placed last.
-   Changed: Light Suit now has a decreased chance of being placed early.

0.19.0 was skipped due to technical issues.

## [0.18.0] - 2019-01-02

-   Added: Editor for Randovania's database. This allows for modifications and contributions to be made easily.
      There's currently no way to use the modified database directly.
-   Added: Options to place the Sky Temple Keys on Guardians + Sub-Guardians or just on Guardians.
-   Changed: Removed Space Jump method from Training Chamber.
-   Changed: Added Power Bomb as option for pickup in Hive Chamber B.
-   Changed: Shortened Permalinks when pickup quantities aren't customized.
-   Added: Permalinks now include the database version they were created for.
-   Fixed: Logic mistake in item distribution that made some impossible seeds.
-   Changed: For now, don't consider Chykka a "can only do once" event, since Floaty is not used.
-   Fixed: Permalinks now properly ignore the Energy Transfer Module.

## [0.17.2] - 2018-12-27

-   Fixed: 'Clear loaded game' now properly does it's job.
-   Changed: Add an error message to capture potential Randomizer failures.
-   Changed: Improved README.

## [0.17.1] - 2018-12-24

-   Fixed: stray tooltips in GUI elements were removed.
-   Fixed: multiple typos in GUI elements.

## [0.17.0] - 2018-12-23

-   New: Reorganized GUI!
    -   Seed Details and Data Visualizer are now different windows opened via the menu bar.
    -   There are now three tabs: ROM Settings, Logic Settings and Item Quantities.
-   New: Option to disable generating an spoiler.
-   New: All options can now be exported and imported via a permalink.
-   Changed: Renamed "Logic" to "Trick Level" and "No Glitches" to "No Tricks". Appropriate labels in the GUI and files
    changed to match.
-   Internal: no longer using the py.path and dataset libraries

## [0.16.2] - 2018-12-01

-   Fixed: adding multiples of an item now works properly.

## [0.16.1] - 2018-11-25

-   Fixed: pressing the Reset button in the Item Quantity works properly.
-   Fixed: hiding help in Layout Generation will no longer hide the item names in Item Quantity.

## [0.16.0] - 2018-11-20

-   Updated item distribution: seeds are now less likely to have all items in the beginning, and some items less likely to appear in vanilla locations.
-   Item Mode (Standard/Major Items) removed for now.

## [0.15.0] - 2018-10-27

-   Added a timeout of 2 minutes to seed generation.
-   Added two new difficulties:
    -   Trivial: An expansion of No Glitches, where no tricks are used but some clever abuse of room layouts are used.
    -   Hypermode: The highest difficulty tricks, mostly including ways to skip Space Jump, are now exclusive to this difficulty.
-   Removed Controller Reset tricks. This trick doesn't work with Nintendont. This will return later as an additional configuration.

## [0.14.0] - 2018-10-07

-   **Major**: Added support for randomizing elevators.
-   Fixed spin boxes for item quantities changing while user scrolled the window.
    It is now needed to click on them before using the mouse wheel to change their values.
-   Fixed some texts being truncated in the Layout Generation window.
-   Fixed generation failing when adding multiple of some items.
-   Added links to where to find the Menu Mod.
-   Changed the order of some fields in the Seed Log.

## [0.13.2] - 2018-06-28

-   Fixed logic missing Amber Translator being required to pass by Path of Eyes.

## [0.13.1] - 2018-06-27

-   Fixed logic errors due to inability to reload Main Reactor after defeating Dark Samus 1.
-   Added prefix when loading resources based on type, improving logs and Data Visualizer.

## [0.13.0] - 2018-06-26

-   Added new logic: "Minimal Validation". This logic only checks if Dark Visor, Light Suit and Screw Attack won't lock each other.
-   Added option to include the Claris' Menu Mod to the ISO.
-   Added option to control how many of each item is added to the game.

## [0.12.0] - 2018-09-23

-   Improved GUI usability
-   Fixed Workers Path not requiring Cobalt Translator to enter

## [0.11.0] - 2018-07-30

-   Randovania should no longe create invalid ISOs when the game files are bigger than the maximum ISO size: an error is properly reported in that case.
-   When exporting a Metroid Prime 2: Echoes ISO if the maximum size is reached there's is now an automatic attempt to fix the issue by running Claris' "Disable Echoes Attract Videos" tool from the Menu Mod.
-   The layout log is automatically added to the game's files when randomizing.
-   Simplified ISO patching: by default, Randovania now asks for an input ISO and an output path and does everything else automatically.

## [0.10.0] - 2018-07-15

-   This release includes the capability to generate layouts from scratch and these to the game, skipping the entire searching step!

## [0.9.2] - 2018-07-10

-   Added: After killing Bomb Guardian, collecting the pickup from Agon Energy Controller is necessary to unlock the Agon Temple door to Temple Access.
-   Added a version check. Once a day, the application will check GitHub if there's a new version.
-   Preview feature: option to create item layouts, instead of searching for seeds. This is much more CPU friendly and faster than searching for seeds, but is currently experimental: generation is prone to errors and items concentrated in early locations. To use, open with randovania.exe gui --preview from a terminal. Even though there are many configuration options, only the Item Loss makes any difference.

## [0.9.1] - 2018-07-21

-   Fixed the Ing Cache in Accursed Lake didn't need Dark Visor.

## [0.9.0] - 2018-05-31

-   Added a fully featured GUI.

## [0.8.2] - 2017-10-19

-   Stupid mistake.

## [0.8.1] - 2017-10-19

-   Fix previous release.

## [0.8.0] - 2017-10-19

-   Save preferences.
-   Added Claris Randomizer to the binary release.

## [0.7.1] - 2017-10-17

-   Fixed the interactive .bat

## [0.7.0] - 2017-10-14

-   Added an interactive shell.
-   Releases now include the README.

## [0.5.0] - 2017-10-10

-   Releases now include standalone windows binaries<|MERGE_RESOLUTION|>--- conflicted
+++ resolved
@@ -109,7 +109,6 @@
 -   Added: A method to get to the door to Fortress Transport Access from the top of the statue in Training Chamber
     using only Space Jump Boots (Easy and above). Morph Ball is also required if the statue hasn't been moved.
 
-<<<<<<< HEAD
 -   Added: A method to get to the doors to Transit Tunnel West/East in Training Chamber using Air Underwater (Normal
     and above).
 
@@ -127,12 +126,10 @@
 -   Fixed: The slope jump in Abandoned Base now has a damage requirement.
 
 -   Added: Method of getting the Temple Assembly Site item with Screw Attack and without Space Jump Boots.
-=======
+
 -   Changed: The slope jump to get to the item in Temple Assembly Site is now Normal difficulty (from Hard).
 
 -   Added: In the data visualizer, the damage requirements now have more descriptive names.
-
->>>>>>> 6d09c34a
 
 ## [0.28.1] - 2019-06-14
 

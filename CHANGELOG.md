# Change Log

All notable changes to this project will be documented in this file.

The format is based on [Keep a Changelog](https://keepachangelog.com/en/1.0.0/)
and this project adheres to [Semantic Versioning](https://semver.org/spec/v2.0.0.html).

## [Unreleased]
-   *Major* - There is now an option for a major/minor split randomization mode, in which expansions and
    non-expansion items are shuffled separately.

-   *Major* - Changed: Item hints and Sky Temple Key hints now distinguish between the light and dark worlds.
    For example, the room in which Quadraxis resides will be shown as "Ing Hive - Hive Temple" rather than
    "Sanctuary Fortress - Hive Temple".

-   *Major* - Added: the "Invisible Objects" trick in places where a visor would otherwise be used to be able to see
    something (such as an invisible platform).

-   *Major* - Added: Title screen now shows a three-word representation of the seed hash.

-   Fixed: Minimal Checking now correctly handles progressive suit and grapple.

-   Changed: Screw Attacking without Space Jump Boots in Hive Temple is no longer required on No Tricks.

-   Changed: In Hive Temple, scan dashing to the door to Temple Security Access is now Hypermode difficulty,
    from Hard and above.

-   Changed: The method to get the Main Research item with only Spider Ball was removed.

-   Fixed: Using charged Light Beam shots to get the item in Hazing Cliff now requires 5 or more Light Ammo.

-   Added: Method to open the gate in Main Reactor with Space Jump Boots and Screw Attack.

-   Changed: Opening the barrier in Crypt with Screw Attack is now always Easy and above.

-   Added: Method to climb to the door to Crypt Tunnel in Crypt via a Bomb Space Jump (Normal and above).

-   Added: Method to open Seeker Launcher blast shields with four missiles, Seeker Launcher, and Screw Attack (Easy
    and above). Underwater, the trick Air Underwater is also required, and the difficulty is Normal and above.

-   Fixed: Dark world damage during the Quadraxis fight is now correctly calculated.

-   Fixed: Requirements for crossing Sacred Path were added.

-   Added: Method to cross gap in the upper level of Command Center using Screw Attack without Space Jump Boots
    (Trivial and above).

-   Added: In Central Mining Station, a method to get to upper door to Command Center Access using a
    Bomb Space Jump (Easy and above) and another using Space Jump Boots and Screw Attack (Easy and above).

-   Added: Methods to climb Mining Plaza using the Morph Ball Bomb (Trivial and above) and using Screw Attack
    without Space Jump Boots (Easy and above).

-   Changed: In Forgotten Bridge, the difficulty of scan dashing to the door to Abandoned Worksite or the portal to
    Dark Forgotten Bridge was lowered to Easy, from Normal.

-   Added: In Forgotten Bridge, a method to get to the door to Grove Access from the portal to Dark Forgotten Bridge
    using only Screw Attack (Easy and above).

-   Added: In Forgotten Bridge, a method to get to the door to Abandoned Worksite via a roll jump (Easy and above).

-   Added: In Forgotten Bridge, a method to get to the bridge center from the door to Grove Access via a scan dash
    (Easy and above).

-   Added: In Hydrodynamo Station, a method to get from the room's top to the door to Save Station B with Screw Attack
    without Space Jump Boots (Trivial and above).

-   Changed: Climbing Hydrodynamo Station with only Gravity Boost and before all three locks are unlocked is now
    Trivial difficulty (from No Tricks).

-   Changed: Getting to the three doors in the middle section of Hydrodynamo Station using Air Underwater is now
    Normal difficulty (from Hard).

-   Fixed: A method to get the item in the Sunburst location by abusing terminal fall now has a damage requirement.

-   Added: A method to get to the turret in Sanctuary Entrance with only Space Jump Boots and Screw Attack, even
    after the bridge is destroyed.

-   Fixed: Lowering the portal barrier in Hive Dynamo Works now requires five missiles.

-   Added: Methods to cross Hive Dynamo Works using a roll jump (Easy and above) and using Space Jump Boots and
    Screw Attack (No Tricks).

-   Added: In Hive Dynamo Works, a method to cross the gap from the door to Hive Dynamo Access by abusing terminal
    fall (Easy and above).

-   Changed: In Hive Dynamo Works, returning from the Flying Ing Cache location using Space Jump Boots and
    Screw Attack is now Trivial difficulty (from Easy).

-   Added: Method to cross Watch Station Access from the door to Main Gyro Chamber using a Bomb Space Jump and
    Screw Attack without Space Jump Boots (Normal and above).

-   Added: In Watch Station Access, method to get from the scan post to the door to Watch Station by bomb jumping
    (Trivial and above) and by using Screw Attack without Space Jump Boots (Easy and above).

-   Fixed: The instant morph into the Morph Ball tunnel in Hall of Honored Dead now lists the Instant Morph trick.

-   Added: Method to get into the Morph Ball tunnel in Hall of Honored Dead using Space Jump Boots and Screw Attack
    (Easy and above).

-   Added: In Phazon Site, methods to get to the door to Bitter Well and to remove the barrier using Screw Attack
    without Space Jump Boots (both Easy difficulty).

-   Changed: The method to get to the door to Ing Cache 2 in Phazon Site by scan dashing is now Hard difficulty
    (from Normal).

-   Changed: The method to go over the Training Chamber statue from the back using Boost Ball and Spider Ball is
    now Normal difficulty (from Hard).

-   Added: In Phazon Site, a method to get to the door to Bitter Well by bomb jumping (Trivial and above).

-   Added: Many connections in Sacrificial Chamber.

-   Added: A method to get to the door to Fortress Transport Access from the top of the statue in Training Chamber
    using only Space Jump Boots (Easy and above). Morph Ball is also required if the statue hasn't been moved.

-   Added: A method to get to the doors to Transit Tunnel West/East in Training Chamber using Air Underwater (Normal
    and above).

-   Fixed: The method to get to the top of the Training Chamber statue using Gravity Boost and Spider Ball now lists
    the Instant Morph trick.

-   Added: In Training Chamber, a method of getting to the top of the statue from the door to Fortress Transport Access
    using just Space Jump Boots (Easy and above).

-   Added: Many connections in Windchamber Gateway.

-   Added: Method to get from the Kinetic Orb Cannon to the door to Transit Tunnel West via Grapple Beam in
    Gathering Hall.

-   Fixed: The slope jump in Abandoned Base now has a damage requirement.

-   Added: Method of getting the Temple Assembly Site item with Screw Attack and without Space Jump Boots.

-   Changed: The slope jump to get to the item in Temple Assembly Site is now Normal difficulty (from Hard).

-   Added: In the data visualizer, the damage requirements now have more descriptive names.

-   Fixed: Requirements for crossing Dynamo Access were added.

-   Added: In Landing Site, method of reaching the door to Service Access from the Save Station using Space Jump and
    Screw Attack (No Tricks and above).

-   Fixed: The Culling Chamber item now has a damage requirement.

-   Changed: Some item categories were given clearer names:
    - Dark Agon Keys, Dark Torvus Keys, and Ing Hive Keys are now referred to as "red Temple Keys" instead of
    "Temple Keys".
    - Items that aren't keys or expansions are collectively referred to as "major upgrades" instead of "major items".
    - Red Temple Keys and Sky Temple Keys are now collectively referred to as "Dark Temple Keys" instead of "keys".

-   Fixed: "Beam combos" are now called "charge combos".

-   Changed: The hints acquired from keybearer corpses now clarify that the item is the one contained in a Flying
    Ing Cache.

-   Changed: Each hint for the items guarded by Amorbis, Chykka, and Quadraxis now contains the corresponding
    Guardian's name.

-   Changed: The hint for the vanilla Light Suit location now has special text.

-   Changed: Item names in hints are now colored orange instead of red.

-   Changed: Some joke hints were slightly edited.

-   Added: More joke hints!

-   Changed: Item scans were slightly edited.

-   Changed: The Sky Temple Key hints no longer use ordinal numbers.

-   Changed: Windows releases are created with PyInstaller 3.5.

-   Changed: The trick to shoot the Seeker targets in Hive Dynamo Works from the wrong side is now Easy (from Trivial).

-   Fixed: The Watch Station Access roll jump now has a damage requirement.

-   Changed: The Watch Station Access roll jump is now Normal (from Easy).

-   Fixed: Added missing Space Jump Boots requirement for a Bomb Space Jump in Mining Station B.

-   Added: The seed hash is shown in Randovania's GUI after patching is done.

<<<<<<< HEAD
-   Changed: Generation will now be retried more times before giving up.
=======
-   Changed: Joke hints are now used at most once each when placing hints.
>>>>>>> 2ce059b2

## [0.28.1] - 2019-06-14

-   Fixed: Resetting settings would leave the launchers' configuration in an invalid state.

## [0.28.0] - 2019-06-12

-   *Major* - Changed: The resolver now keeps track of current energy during resolution.
    This ensures you'll always have enough Energy Tanks for trips to Dark Aether.

-   *Major* - Added: Scanning a keybearer corpse provides a hint of what is in the matching Flying
    Ing Cache.

-   Added: The tracker now persists the current state.

-   Added: Some generation failures are now automatically retried, using the same permalink.

-   Added: Buttons to see what a difficulty unlocks that doesn't involve tricks at all.

-   Changed: Increased Hint Scan value for logic to the intended value from the previous
    change.

-   Changed: There's no more hints with joke locations.

-   Changed: The lore hint in Mining Station A is now able to be scanned from the room center.

-   Added: A warning is now displayed when trying to disable validation.

-   Fixed: Seeker Missile's included missiles now respect the "needs Missile Launcher"
    option.

-   Changed: Progressive Launcher is now disabled by default.

-   Fixed: Clicking the connection's link in the Data Visualizer should now always work.

-   Changed: Hint Locations page now has a more usable UI.

-   Changed: On No Tricks, the logic will ensure that you can get Missiles, Seeker Launcher, and either
    Grapple Beam or both Space Jump Boots and Screw Attack before fighting Chykka.

-   Added: Methods to cross Workers Path with Screw Attack.

## [0.27.1] - 2019-05-30

-   Fixed: Specific trick levels are now persisted correctly across multiple sessions.

## [0.27.0] - 2019-05-28

-   *Major* - Changed: Optimized the seed generation step. It should now take roughly
    half as long or even faster.

-   *Major* - Added: It's now possible to configure the difficulty on a per-trick basis.

-   *Major* - Added: It's now possible to check where a certain trick is used on each
    difficulty.

-   Added: Hint Scans are valued more by the logic, making Translators more likely.

-   Changed: Joke item and locations now have a `(?)` added to make then slightly more
    obvious they're not serious.

-   Changed: Average ammo provided per expansion is now shown with more precision.

-   Added: `randovania echoes database list-dangerous-usage` command to list all
	paths that require a resource to not be collected.

-   Added: Methods to get to Sunburst location by reaching the platform with the cannon
    with a scan dash (Normal and above) or with just Space Jump Boots (Easy and above).

-   Added: Method to leave and enter the arena in Agon Temple with only Space Jump Boots
    (Trivial and above to enter; Easy and above to leave).

-   Added: Method to get to Darkburst location in Mining Station B via a Bomb Space Jump
    and without Screw Attack (Easy and above).

-   Fixed: In Hydrodynamo Station, going from the door to Hydrodynamo Shaft to the door to
    Save Station B now always requires all three locks in Hydrodynamo Station to be unlocked.

-   Added: Method to cross Phazon Pit using a Bomb Space Jump (Easy and above).

-   Added: Method to open the Seeker door in Hydrodynamo Station without the Seeker Launcher,
    using Screw Attack and one missile (Hard and Above).

-   Changed: The Ing Windchamber puzzle now only requires four missiles instead of five.

-   Changed: The cannon in Sanctuary Temple Access now only requires four missiles to
    activate instead of five.

-   Changed: Sanctuary Temple Access now requires a way to defeat the Quad to get through.

-   Added: Support for damage requirements without exactly one damage reduction item.

-   Changed: Seed validation should run faster and with fewer errors now.

-   Added: Another joke hint.

-   Changed: Updated credits.

-   Fixed: Crossing Sanctuary Entrance via the Spider Ball Track now requires Boost Ball.

-   Added: Method to cross Sanctuary Entrance with Screw Attack and without Space Jump Boots
    (Trivial and above).

-   Added: Method to cross Sanctuary Entrance, from the door to Power Junction to the door to
    Temple Transport Access, with Spider Ball and Power Bombs (Easy and above).

-   Fixed: The method to get the Sanctuary Entrance item without Spider Ball now requires
    Spider Guardian to not have been defeated.

-   Added: Method to get to and use the Vigilance Class Turret in Sanctuary Entrance using
    Space Jump Boots, Screw Attack, and Spider Ball. Spider Ball isn't required if Spider
    Guardian hasn't been defeated.

-   Fixed: In Sanctuary Entrance, going up the Spider Ball Track near the lore scan via the
    intended method now requires Boost Ball and the Morph Ball Bomb.

-   Added: Methods to go up the Spider Ball Track near the lore scan in Sanctuary Entrance
    with Spider Ball and only one of the following items:
    - Morph Ball Bomb (Trivial and above);
    - Boost Ball (Trivial and above);
    - Space Jump Boots (Easy and above).

-   Changed: In Sanctuary Temple, getting to the door to Controller Access via scan dashing
    is now Hard and above, from Normal and above.

-   Added: A tab with all change logs.

## [0.26.3] - 2019-05-10

-   Changed: Tracker now raises an error if the current configuration is unsupported.

-   Fixed: Tracker no longer shows an error when opening.

## [0.26.2] - 2019-05-07

-   Fixed: An empty box no longer shows up when starting a game with no
    extra starting items.

-   Fixed: A potential crash involving HUD Memos when a game is randomized
    multiple times.


## [0.26.1] - 2019-05-05

-   Fixed: The in-app changelog and new version checker now works again.

-   Fixed: Patching with HUD text on and using expansions locked by major item now works.

-   Changed: Missile target default is now 175, since Seeker Launcher now defaults to
    giving 5 missiles.


## [0.26.0] - 2019-05-05

-   **MAJOR** - Added: Option to require Missile Launcher and main Power Bombs for the
    respective expansions to work.

-   **MAJOR** - Added: Option to change which translator each translator gate in the
    game needs, including choosing a random one.

-   **MAJOR** - Added: Luminoth Lore scans now includes hints for where major items
    are located, as well as what the Temple Guardians bosses drop and vanilla Light Suit.

-   Added: Welcome tab, with instructions on how to use Randovania.

-   Added: Option to specify how many items Randovania will randomly place on your
    starting inventory.

-   Added: Option to change how much damage you take from Dark Aether when using
    Varia Suit and Dark Suit.

-   Added: Progressive Launcher: a progression between Missile Launcher and Seeker Launcher.

-   Changed: Logic considers the Translator Gates in GFMC Compound and Torvus Temple
    to be up from the start, preventing potential softlocks.

-   Changed: Escaping Main Hydrochamber after the Alpha Blogg with a Roll Jump is
    now Hard and above, from Easy and above.

-   Changed: The no-Boost return method in Dark Arena Tunnel is now Normal and above only.

-   Changed: The Slope Jump method in Great Bridge for Abandoned Worksite is now Hard
    and above, from Normal.

-   Changed: Crossing the statue in Training Chamber before it's moved with Boost and
    Spider is now Hard and above, from Hypermode.

-   Added: Option to disable the Sky Temple Key hints or to hide the Area name.

-   Changed: The location in the Sky Temple Key hint is now colored.

-   Changed: There can now be a total of 99 of any single Major Item, up from 9.

-   Changed: Improved elevator room names. There's now a short and clear name for all
    elevators.

-   Changed: The changed room names now apply for when elevators are vanilla as well.

-   Fixed: Going from randomized elevators to vanilla elevators no longer requires a
    clean unpack.

-   Added: `randovania echoes database list-resource-usage` now supports all types of
    resources.

-   Added: `list-resource-usage` and `list-difficulty-usage` now has the `--print-only-area`
    argument.

-   Changed: Areas with names starting with !! are now hidden in the Data Visualizer.

-   Added: Docks and Elevators now have usable links in the Data Visualizer. These links
    brings you to the matching node.

-   Added: The message when collecting the item in Mining Station B now displays when in
    the wrong layer.

-   Added: A warning now shows when going on top of the ship in GFMC Compound before
    beating Jump Guardian.

## [0.25.0] - 2019-03-24

-   Changed: Reworked requirements for getting the Missile in Crossroads from the doors. You can:
    - On Normal and above, with Boost, Bombs, Space Jump and Screw Attack
    - On Hard and above, with Bombs, Space Jump and Screw Attack
    - On Hypermode, with Bombs and Space Jump

-   Changed: Logic requirements for Dark Samus 2 fight are now the following:
    - On all trick levels, Dark Visor
    - On Easy and above, Echo Visor
    - On Normal and above, no items

-   Changed: The Slope Jump in Temple Assembly Site is now Hard and above, from Normal and above.

-   Changed: All occurrences of Wall Boost are now locked behind Hard or above.

-   Added: Added method to get the Power Bomb in Sanctuary Entrance with just Space Jump
    and Screw Attack. (See [#29](https://github.com/randovania/randovania/issues/29))

-   Added: Added method to cross Dark Arena Tunnel in the other direction without Boost.
    (See [#47](https://github.com/randovania/randovania/issues/47))

-   Added: Basic support for running Randovania on non-Windows platforms.

-   Added: You can now create Generic Nodes in the Data Editor.

-   Changed: Drop down selection of resources are now sorted in the Data Editor.

-   Changed: Shareable hash is now based only on the game modifications part of the seed log.

-   Fixed: Python wheel wasn't including required files due to mising \_\_init__.py

-   Fixed: error when shuffling more than 2 copies of any Major Item

-   Fixed: permalinks were using the the ammo id instead of the configured

## [0.24.1] - 2019-03-22

-    **MAJOR**: New configuration GUI for Major Items:
     - For each item, you can now choose between:
        - You start with it
        - It's in the vanilla location
        - It's shuffled and how many copies there are
        - It's missing
     - Configure how much beam ammo Light Beam, Dark Beam and Annihilator Beam gives when picked.
        - The same for Seeker Launcher and missiles.

-    **MAJOR**: New configuration GUI for Ammo:
     - For each ammo type, you choose a target total count and how many pickups there will be.

        Randovania will ensure if you collect every single pickup and every major item that gives
        that ammo, you'll have the target total count.

-    **MAJOR**: Added progressive items. These items gives different items when you collect then,
        based on how many you've already collected. There are two:
     - Progressive Suit: Gives Dark Suit and then Light Suit.
     - Progressive Grapple: Gives Grapple Beam and then Screw Attack.

-    **MAJOR**: Add option to split the Beam Ammo Expansion into a Dark Ammo Expansion and
        Light Ammo Expansion.

        By default there's 10 of each, with less missiles instead.


-    **MAJOR**: Improvements for accessibility:
     - All translator gates are now colored with the correct translator gate color they need.
     - Translators you have now show up under "Visors" in the inventory menu.
     - An option to start the game with all maps open, as if you used all map stations.
     - An option to add pickup markers on the map, that identifies where items are and if
        you've collected them already.
     - When elevators are randomized, the room name in the map now says where that elevator goes.
     - Changed the model for the Translator pickups: now the translator color is very prominent and easy to identify.

-    Added: Option to choose where you start the game

-    Added: Option to hide what items are, going from just changing the model, to including the
    scan and even the pickup text.

     You can choose to replace the model with ETM or with a random other item, for even more troll.

-    Added: Configure how many count of how many Sky Temple Keys you need to finish the game

-    Changed: Choosing "All Guardians" only 3 keys now

-    Changed: Timeout for generating a seed is now 5 minutes, up from 2.

0.24.0 was a beta only version.

## [0.23.0] - 2019-02-10

-   Added: New option to enable the "Warp to Start" feature.
-   Added: A "What's new" popup is displayed when launching a new version for the first time.
-   Fixed: changed text in Logic Settings to mention there _are_ hints for Sky Temple Keys.
-   Changed: Updated Claris' Randomizer, for the following fixes:
    -   Added the ability to warp to the starting room from save stations (-t).
    -   Major bug fix: The game will no longer immediately crash when not playing with Menu Mod.

## [0.22.0] - 2019-02-06

-   Changed: "Faster credits" and "Skip item acquisitions popups" are no longer included in permalinks.
-   Changed: Updated Claris' Randomizer, for the following fixes:
    -   Fixed an issue with two of the Sky Temple Key hints being accidentally switched.
    -   FrontEnd editing now works properly for PAL and Japanese versions.
    -   Attract video removal is now integrated directly into the Randomizer.
    -   Getting the Torvus Energy Controller item will no longer block you from getting the Torvus Temple item.

## [0.21.0] - 2019-01-31

-   **Major**: now using Claris' Randomizer version 4.0. See [Changelog](https://pastebin.com/HdK9jdps).

-   Added: Randovania now changes the game id to G2ME0R, ensuring it has different saves.
-   Added: Game name is now changed to 'Metroid Prime 2: Randomizer - SEEDHASH'. Seed hash is a 8 letter/number
      combination that identifies the seed being played.
-   Changed: the ISO name now uses the seed hash instead of the permalink. This avoids issues with the permalink containing /
-   Changed: Removed Agon Temple door lock after fighting Bomb Guardian, since this has been fixed in the Randomizer.
-   Fixed: Selecting an non-existent directory for Output Directory had inconsistent results

## [0.20.2] - 2019-01-26

-   Fixed: changed release zip to not use BZIP2. This fixes the native windows zip client being unable to extract.

0.20.1 was skipped due to technical issues.

## [0.20.0] - 2019-01-13

-   Added: an icon! Thanks to Dyceron for the icon.
-   Added: a simple Tracker to allow knowing where you can go with a given item state
-   Changed: Don't consider that Seeker Launcher give missiles for logic, so it's never
      considered a missile source.

## [0.19.1] - 2019-01-06

-   Fixed: Hydrodynamo Station's Door to Training Access now correctly needs Seekers
-   Added: New alternatives with tricks to get the pickup in Mining Plaza A.
-   Added: Trick to cross the Mining Plaza A backwards while it's closed.
-   Changed: Added a chance for Temple Keys not being always placed last.
-   Changed: Light Suit now has a decreased chance of being placed early.

0.19.0 was skipped due to technical issues.

## [0.18.0] - 2019-01-02

-   Added: Editor for Randovania's database. This allows for modifications and contributions to be made easily.
      There's currently no way to use the modified database directly.
-   Added: Options to place the Sky Temple Keys on Guardians + Sub-Guardians or just on Guardians.
-   Changed: Removed Space Jump method from Training Chamber.
-   Changed: Added Power Bomb as option for pickup in Hive Chamber B.
-   Changed: Shortened Permalinks when pickup quantities aren't customized.
-   Added: Permalinks now include the database version they were created for.
-   Fixed: Logic mistake in item distribution that made some impossible seeds.
-   Changed: For now, don't consider Chykka a "can only do once" event, since Floaty is not used.
-   Fixed: Permalinks now properly ignore the Energy Transfer Module.

## [0.17.2] - 2018-12-27

-   Fixed: 'Clear loaded game' now properly does it's job.
-   Changed: Add an error message to capture potential Randomizer failures.
-   Changed: Improved README.

## [0.17.1] - 2018-12-24

-   Fixed: stray tooltips in GUI elements were removed.
-   Fixed: multiple typos in GUI elements.

## [0.17.0] - 2018-12-23

-   New: Reorganized GUI!
    -   Seed Details and Data Visualizer are now different windows opened via the menu bar.
    -   There are now three tabs: ROM Settings, Logic Settings and Item Quantities.
-   New: Option to disable generating an spoiler.
-   New: All options can now be exported and imported via a permalink.
-   Changed: Renamed "Logic" to "Trick Level" and "No Glitches" to "No Tricks". Appropriate labels in the GUI and files
    changed to match.
-   Internal: no longer using the py.path and dataset libraries

## [0.16.2] - 2018-12-01

-   Fixed: adding multiples of an item now works properly.

## [0.16.1] - 2018-11-25

-   Fixed: pressing the Reset button in the Item Quantity works properly.
-   Fixed: hiding help in Layout Generation will no longer hide the item names in Item Quantity.

## [0.16.0] - 2018-11-20

-   Updated item distribution: seeds are now less likely to have all items in the beginning, and some items less likely to appear in vanilla locations.
-   Item Mode (Standard/Major Items) removed for now.

## [0.15.0] - 2018-10-27

-   Added a timeout of 2 minutes to seed generation.
-   Added two new difficulties:
    -   Trivial: An expansion of No Glitches, where no tricks are used but some clever abuse of room layouts are used.
    -   Hypermode: The highest difficulty tricks, mostly including ways to skip Space Jump, are now exclusive to this difficulty.
-   Removed Controller Reset tricks. This trick doesn't work with Nintendont. This will return later as an additional configuration.

## [0.14.0] - 2018-10-07

-   **Major**: Added support for randomizing elevators.
-   Fixed spin boxes for item quantities changing while user scrolled the window.
    It is now needed to click on them before using the mouse wheel to change their values.
-   Fixed some texts being truncated in the Layout Generation window.
-   Fixed generation failing when adding multiple of some items.
-   Added links to where to find the Menu Mod.
-   Changed the order of some fields in the Seed Log.

## [0.13.2] - 2018-06-28

-   Fixed logic missing Amber Translator being required to pass by Path of Eyes.

## [0.13.1] - 2018-06-27

-   Fixed logic errors due to inability to reload Main Reactor after defeating Dark Samus 1.
-   Added prefix when loading resources based on type, improving logs and Data Visualizer.

## [0.13.0] - 2018-06-26

-   Added new logic: "Minimal Validation". This logic only checks if Dark Visor, Light Suit and Screw Attack won't lock each other.
-   Added option to include the Claris' Menu Mod to the ISO.
-   Added option to control how many of each item is added to the game.

## [0.12.0] - 2018-09-23

-   Improved GUI usability
-   Fixed Workers Path not requiring Cobalt Translator to enter

## [0.11.0] - 2018-07-30

-   Randovania should no longe create invalid ISOs when the game files are bigger than the maximum ISO size: an error is properly reported in that case.
-   When exporting a Metroid Prime 2: Echoes ISO if the maximum size is reached there's is now an automatic attempt to fix the issue by running Claris' "Disable Echoes Attract Videos" tool from the Menu Mod.
-   The layout log is automatically added to the game's files when randomizing.
-   Simplified ISO patching: by default, Randovania now asks for an input ISO and an output path and does everything else automatically.

## [0.10.0] - 2018-07-15

-   This release includes the capability to generate layouts from scratch and these to the game, skipping the entire searching step!

## [0.9.2] - 2018-07-10

-   Added: After killing Bomb Guardian, collecting the pickup from Agon Energy Controller is necessary to unlock the Agon Temple door to Temple Access.
-   Added a version check. Once a day, the application will check GitHub if there's a new version.
-   Preview feature: option to create item layouts, instead of searching for seeds. This is much more CPU friendly and faster than searching for seeds, but is currently experimental: generation is prone to errors and items concentrated in early locations. To use, open with randovania.exe gui --preview from a terminal. Even though there are many configuration options, only the Item Loss makes any difference.

## [0.9.1] - 2018-07-21

-   Fixed the Ing Cache in Accursed Lake didn't need Dark Visor.

## [0.9.0] - 2018-05-31

-   Added a fully featured GUI.

## [0.8.2] - 2017-10-19

-   Stupid mistake.

## [0.8.1] - 2017-10-19

-   Fix previous release.

## [0.8.0] - 2017-10-19

-   Save preferences.
-   Added Claris Randomizer to the binary release.

## [0.7.1] - 2017-10-17

-   Fixed the interactive .bat

## [0.7.0] - 2017-10-14

-   Added an interactive shell.
-   Releases now include the README.

## [0.5.0] - 2017-10-10

-   Releases now include standalone windows binaries<|MERGE_RESOLUTION|>--- conflicted
+++ resolved
@@ -181,11 +181,10 @@
 
 -   Added: The seed hash is shown in Randovania's GUI after patching is done.
 
-<<<<<<< HEAD
 -   Changed: Generation will now be retried more times before giving up.
-=======
+
 -   Changed: Joke hints are now used at most once each when placing hints.
->>>>>>> 2ce059b2
+
 
 ## [0.28.1] - 2019-06-14
 
